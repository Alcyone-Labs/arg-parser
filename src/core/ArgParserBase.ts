import * as fs from "node:fs";
import * as path from "node:path";
import { fileURLToPath } from "node:url";
import { anyOf, char, createRegExp, oneOrMore } from "magic-regexp";
import { type ZodTypeAny } from "zod";
import chalk from "@alcyone-labs/simple-chalk";
import { ConfigurationManager } from "../config/ConfigurationManager";
import { DxtGenerator } from "../dxt/DxtGenerator";
import {
  McpNotificationsManager,
  type McpChangeType,
} from "../mcp/mcp-notifications.js";
import { McpPromptsManager, type McpPromptConfig } from "../mcp/mcp-prompts.js";
import {
  McpResourcesManager,
  type McpResourceConfig,
} from "../mcp/mcp-resources.js";
import { debug } from "../utils/debug-utils";
import { FlagManager } from "./FlagManager";
import { resolveLogPath } from "./log-path-utils";
import { FlagInheritance } from "./types";
<<<<<<< HEAD
import { type Logger, createMcpLogger } from "@alcyone-labs/simple-mcp-logger";
=======
>>>>>>> 64dd8839
import type {
  IArgParser,
  IFlag,
  IHandlerContext,
  IMcpServerMethods,
  ISubCommand,
  ParseResult,
  ProcessedFlag,
  TFlagInheritance,
<<<<<<< HEAD
  TParsedArgs,
=======
>>>>>>> 64dd8839
} from "./types";

export class ArgParserError extends Error {
  public commandChain: string[];
  constructor(
    message: string,
    public cmdChain: string[] = [],
  ) {
    super(message);
    this.name = "ArgParserError";
    this.commandChain = cmdChain;
  }
}

export interface IArgParserParams<THandlerReturn = any> {
  /**
   * This is the display name of the app, used in help text
   */
  appName?: string;
  subCommands?: ISubCommand[];
  handler?: (
    ctx: IHandlerContext<any, any>,
  ) => THandlerReturn | Promise<THandlerReturn>;

  /**
   * Add an extra new line between each flag group,
   * makes the text more readable but uses more space
   *
   * Default: true
   */
  extraNewLine?: boolean;
  /**
   * Wraps the line at width, if shorter, wrapping will be more
   * aggressive. Wrapping is based on words.
   *
   * Default: 50
   * Minimum: 30
   */
  wrapAtWidth?: number;
  /**
   * Controls the placing of right text on the screen.
   * The higher the value, the more to the right the text will be.
   *
   * Default: 30
   * Minimum: 20
   */
  blankSpaceWidth?: number;
  /**
   * Character to display next to the flag to express mandatory fields.
   *
   * Default: *
   */
  mandatoryCharacter?: string;
  /**
   * Throw an error if a flag is added more than once
   * @default false
   */
  throwForDuplicateFlags?: boolean;
  description?: string; // New property for the description
  /**
   * Automatically handle ArgParserErrors by printing a formatted message
   * and exiting. Set to false to catch ArgParserError manually.
   * @default true
   */
  handleErrors?: boolean;
  /**
   * Whether to automatically call process.exit() based on ParseResult.
   * When true (default), maintains backward compatibility with CLI behavior.
   * When false, returns ParseResult objects for programmatic use.
   * @default true
   */
  autoExit?: boolean;
  /**
   * The command name to display in help suggestions (e.g., 'dabl').
   * If not provided, it falls back to guessing from the script path.
   */
  appCommandName?: string;
  /**
   * If true, when this parser is added as a sub-command, it will inherit
   * flags from its direct parent *unless* a flag with the same name
   * already exists in this parser. Child flags take precedence.
   * @default false
   */
  inheritParentFlags?: TFlagInheritance;
  /**
   * If true, when no handler is provided for a command (root or sub-command),
   * the help message will be automatically displayed.
   * @default false
   */
  triggerAutoHelpIfNoHandler?: boolean;
<<<<<<< HEAD
  /**
   * Optional logger instance to use.
   * If not provided, a default one will be created.
   */
  logger?: Logger;
=======
>>>>>>> 64dd8839
}

export interface IParseOptions {
  /**
   * When true, skips help flag processing (doesn't exit or show help)
   * @default false
   */
  skipHelpHandling?: boolean;
  /**
   * When true, skips the execution of any command handlers.
   * @default false
   */
  skipHandlers?: boolean;
  /**
   * When true (default), automatically awaits async handlers before returning.
   * When false, returns immediately with _asyncHandlerPromise for manual handling.
   * @default true
   */
  deep?: boolean;
  /**
   * When true, indicates this is being called from MCP mode
   * @default false
   * @internal
   */
  isMcp?: boolean;
  /**
   * Internal: when true, this parse call is only for dynamic flag preloading for help
   * Suppresses side effects and handler execution
   * @internal
   */
  dynamicHelpPreload?: boolean;
  /**
   * When true, automatically executes the CLI if the script is being run directly (not imported).
   * When false, disables auto-execution detection even if importMetaUrl is provided.
   * Uses robust detection that works across different environments and sandboxes.
   * Only takes effect when importMetaUrl is also provided.
   * @default true (when importMetaUrl is provided)
   */
  autoExecute?: boolean;
  /**
   * The import.meta.url from the calling script, required for reliable auto-execution detection.
   * Only used when autoExecute is true.
   */
  importMetaUrl?: string;
}

type TParsedArgsWithRouting<T = any> = T & {
  $commandChain?: string[];
  handlerToExecute?: { handler: Function; context: IHandlerContext };
};

type InternalParsedArgs<T = any> = TParsedArgsWithRouting<T> & {
  _asyncHandlerPromise?: Promise<any>;
  _asyncHandlerInfo?: { handler: Function; context: IHandlerContext };
  _originalInputArgs?: string[] | string;
  handlerResponse?: any;
};

type RecursiveParseResult = {
  finalArgs: InternalParsedArgs<any>; // Changed from TParsedArgsWithRouting<any>
  handlerToExecute?: { handler: Function; context: IHandlerContext };
};

export class ArgParserBase<
  THandlerReturn = any,
> implements IArgParser<THandlerReturn> {
  #appName: string = "Argument Parser";
  #appCommandName?: string;
  #subCommandName: string = "";
  #parameters: IArgParserParams<THandlerReturn> = {
    extraNewLine: true,
    wrapAtWidth: 50,
    blankSpaceWidth: 30,
    mandatoryCharacter: "*",
  };
  #handler?: (ctx: IHandlerContext) => void;
  #throwForDuplicateFlags: boolean = false;
  #description?: string;
  #handleErrors: boolean = true;
  #autoExit: boolean = true;
  #parentParser?: ArgParserBase;
  #lastParseResult: TParsedArgs<ProcessedFlag[]> = {};
  #inheritParentFlags: TFlagInheritance = false;
  #subCommands: Map<string, ISubCommand> = new Map();
  #flagManager: FlagManager;
  #dxtGenerator: DxtGenerator;
  #configurationManager: ConfigurationManager;
  #fuzzyMode: boolean = false;
  #triggerAutoHelpIfNoHandler: boolean = false;
<<<<<<< HEAD
  #logger: Logger;
=======
>>>>>>> 64dd8839

  // Track dynamically added flags so we can clean them between parses
  #dynamicFlagNames: Set<string> = new Set();

  // MCP-related managers
  #mcpResourcesManager: McpResourcesManager = new McpResourcesManager();
  #mcpPromptsManager: McpPromptsManager = new McpPromptsManager();
  #mcpNotificationsManager: McpNotificationsManager =
    new McpNotificationsManager();

  // Working directory management
  /** The effective working directory for this parser instance */
  #effectiveWorkingDirectory: string | null = null;

  /** The original root path from user's CLI invocation */
  #rootPath: string | null = null;

  /** Tracks if effective working directory has been resolved */
  #workingDirectoryResolved = false;

  constructor(
    options: IArgParserParams<THandlerReturn> = {},
    initialFlags?: readonly IFlag[],
  ) {
    this.#appName = options.appName || "app";
    if (
      options.blankSpaceWidth &&
      !isNaN(Number(options.blankSpaceWidth)) &&
      Number(options.blankSpaceWidth) > 20
    )
      this.#parameters.blankSpaceWidth = Number(options.blankSpaceWidth);

    if (
      options.wrapAtWidth &&
      !isNaN(Number(options.wrapAtWidth)) &&
      Number(options.wrapAtWidth) > 30
    )
      this.#parameters.wrapAtWidth = Number(options.wrapAtWidth);

    if (typeof options.extraNewLine === "boolean")
      this.#parameters.extraNewLine = Boolean(options.extraNewLine);

    if (typeof options.mandatoryCharacter === "string")
      this.#parameters.mandatoryCharacter = options.mandatoryCharacter;

    if (typeof options.throwForDuplicateFlags === "boolean")
      this.#throwForDuplicateFlags = options.throwForDuplicateFlags;

    this.#flagManager = new FlagManager(
      {
        throwForDuplicateFlags: this.#throwForDuplicateFlags,
      },
      initialFlags || [],
    );

    this.#handleErrors = options.handleErrors ?? true;
    this.#autoExit = options.autoExit ?? true;
    this.#inheritParentFlags = options.inheritParentFlags ?? false;
<<<<<<< HEAD
    this.#triggerAutoHelpIfNoHandler =
      options.triggerAutoHelpIfNoHandler ?? false;
=======
    this.#triggerAutoHelpIfNoHandler = options.triggerAutoHelpIfNoHandler ?? false;
>>>>>>> 64dd8839
    this.#description = options.description;
    this.#handler = options.handler;
    this.#appCommandName = options.appCommandName;
    this.#logger =
      options.logger ||
      createMcpLogger({
        prefix: this.#appName,
        mcpMode: false,
      });

    const helpFlag: IFlag = {
      name: "help",
      description: "Display this help message and exits",
      mandatory: false,
      type: Boolean,
      options: ["-h", "--help"],
      defaultValue: undefined,
      allowLigature: false,
      allowMultiple: false,
      flagOnly: true,
      enum: [],
      validate: (_value?: any, _parsedArgs?: any) => true, // Ensure signature matches Zod schema for .args()
    };
    this.#flagManager.addFlag(helpFlag); // Add the help flag via FlagManager

    // Initialize DXT generator
    this.#dxtGenerator = new DxtGenerator(this);

    // Initialize Configuration manager
    this.#configurationManager = new ConfigurationManager(this);

    if (options.subCommands) {
      for (const sub of options.subCommands) {
        this.addSubCommand(sub);
      }
    }
  }

  get flags(): ProcessedFlag[] {
    return this.#flagManager.flags;
  }

  get flagNames(): string[] {
    return this.#flagManager.flagNames;
  }

  public getAppName(): string | undefined {
    return this.#appName;
  }

  public getAppCommandName(): string | undefined {
    return this.#appCommandName;
  }

  /**
   * Access to the logger
   */
  public get logger(): Logger {
    return this.#logger;
  }

  public getSubCommandName(): string {
    return this.#subCommandName;
  }

  public getDescription(): string | undefined {
    return this.#description;
  }

  public getAutoExit(): boolean {
    return this.#autoExit;
  }

  /**
   * Helper method to handle exit logic based on autoExit setting
   * Returns a ParseResult instead of calling process.exit() when autoExit is false
   */
  private _handleExit(
    exitCode: number,
    message?: string,
    type?: ParseResult["type"],
    data?: any,
  ): ParseResult | never {
    const result: ParseResult = {
      success: exitCode === 0,
      exitCode,
      message,
      type: type || (exitCode === 0 ? "success" : "error"),
      shouldExit: true,
      data,
    };

    if (
      this.#autoExit &&
      typeof process === "object" &&
      typeof process.exit === "function"
    ) {
      process.exit(exitCode as never);
    }

    return result;
  }

  public getHandler(): ((ctx: IHandlerContext) => void) | undefined {
    return this.#handler;
  }

  public getSubCommands(): Map<string, ISubCommand> {
    return this.#subCommands;
  }

  private async _addToOutput(
    flag: ProcessedFlag, // Changed from Flags[number]
    arg: any,
    output: TParsedArgs<ProcessedFlag[]>,
    _parseOptions?: IParseOptions,
  ) {
    let value: unknown = arg;

    if (flag["type"] === Boolean) {
      if (typeof arg === "boolean") {
        value = arg;
      } else if (typeof arg === "string") {
        value = /(true|yes|1)/i.test(arg);
      } else {
        value = new (flag["type"] as ObjectConstructor)(value);
      }
    } else if (typeof flag["type"] === "function") {
      const result = (flag["type"] as Function)(value as string);
      // Handle both sync and async custom parser functions
      value =
        result && typeof result.then === "function" ? await result : result;
    } else if (typeof flag["type"] === "object") {
      // Check if it's a Zod schema
      if (flag["type"] && (flag["type"] as ZodTypeAny)._def) {
        // It's a Zod schema - parse JSON and validate
        try {
          const parsedJson =
            typeof value === "string" ? JSON.parse(value as string) : value;
          value = (flag["type"] as ZodTypeAny).parse(parsedJson);
        } catch (error) {
          if (error instanceof SyntaxError) {
            throw new Error(
              `Invalid JSON for flag '${flag["name"]}': ${error.message}`,
            );
          } else {
            const errorMessage =
              error instanceof Error ? error.message : String(error);
            throw new Error(
              `Validation failed for flag '${flag["name"]}': ${errorMessage}`,
            );
          }
        }
      } else {
        // Regular object constructor
        value = new (flag["type"] as ObjectConstructor)(value);
      }
    }

    if (flag["enum"] && flag["enum"].length > 0) {
      const allowedValues = flag["enum"]
        .map((v: any) => (typeof v === "string" ? `'${v}'` : v))
        .join(", ");

      if (!flag["enum"].includes(value)) {
        throw new ArgParserError(
          `Invalid value '${value}' for flag '${chalk.yellow(flag["name"])}'. ` +
            `Allowed values: ${allowedValues}`,
          this.getCommandChain(),
        );
      }
    }

    if (flag["validate"]) {
      const validationResult = flag["validate"](value, output);
      if (validationResult === false) {
        throw new ArgParserError(
          `Validation failed for flag '${chalk.yellow(flag["name"])}' with value '${value}'`,
          this.getCommandChain(),
        );
      } else if (typeof validationResult === "string") {
        throw new ArgParserError(validationResult, this.getCommandChain());
      }
    }

    if (flag["allowMultiple"] && !Array.isArray(output[flag["name"]])) {
      output[flag["name"]] = [] as any;
    }

    return flag["allowMultiple"]
      ? (output[flag["name"]] as any[]).push(value)
      : (output[flag["name"]] = value as any);
  }

  // Register flags coming from dynamic loaders and track them for cleanup
  #registerDynamicFlags(flags: readonly IFlag[]): void {
    if (!Array.isArray(flags) || flags.length === 0) return;
    for (const flag of flags) {
      const name = (flag as any)["name"] as string;
      const existed = this.#flagManager.hasFlag(name);
      this.#flagManager.addFlag(flag);
      if (!existed) this.#dynamicFlagNames.add(name);
    }
  }

  // Remove dynamically registered flags on this parser and all sub-parsers
  #resetDynamicFlagsRecursive(parser: ArgParserBase = this): void {
    for (const name of parser.#dynamicFlagNames) {
      parser.#flagManager.removeFlag(name);
    }
    parser.#dynamicFlagNames.clear();
    for (const [, sub] of parser.#subCommands) {
      if (sub && sub.parser instanceof ArgParserBase) {
        sub.parser.#resetDynamicFlagsRecursive();
      }
    }
  }

  // Preload dynamic flags for help display without executing handlers
  async #_preloadDynamicFlagsForHelp(processArgs: string[]): Promise<void> {
    let currentParser: ArgParserBase = this;
    let remaining = [...processArgs];

    while (true) {
      // Find first index that matches a sub-command of currentParser
      let subIndex = -1;
      for (let i = 0; i < remaining.length; i++) {
        if (currentParser.#subCommands.has(remaining[i]!)) {
          subIndex = i;
          break;
        }
      }

      const segment =
        subIndex === -1 ? remaining : remaining.slice(0, subIndex);
      try {
        await currentParser.#parseFlags(segment, {
          skipHelpHandling: true,
          dynamicHelpPreload: true,
        });
      } catch {
        // ignore errors during help preloading
      }

      if (subIndex === -1) break;
      const nextName = remaining[subIndex]!;
      const sub = currentParser.#subCommands.get(nextName);
      if (!sub || !(sub.parser instanceof ArgParserBase)) break;
      currentParser = sub.parser;
      remaining = remaining.slice(subIndex + 1);
    }
  }

  addFlags(flags: readonly IFlag[]): this {
    this.#flagManager.addFlags(flags);
    return this;
  }

  addFlag(flag: IFlag): this {
    this.#flagManager.addFlag(flag);
    return this;
  }

  addSubCommand(subCommandConfig: ISubCommand): this {
    if (this.#subCommands.has(subCommandConfig.name)) {
      throw new Error(`Sub-command '${subCommandConfig.name}' already exists`);
    }

    const subParser = subCommandConfig.parser;

    if (!(subParser instanceof ArgParserBase)) {
      throw new Error(
        `Parser for subcommand '${subCommandConfig.name}' is not an instance of ArgParserBase. ` +
          `Please provide 'new ArgParserBase(...)' for the 'parser' property of an ISubCommand.`,
      );
    }

    subParser.#parentParser = this;
    subParser.#subCommandName = subCommandConfig.name;
    if (!subParser.#appCommandName && this.#appCommandName) {
      subParser.#appCommandName = this.#appCommandName;
    }

    // Inherit autoExit setting from parent to ensure consistent error handling
    // across the parser hierarchy. Child parsers should follow parent's exit behavior.
    subParser.#autoExit = this.#autoExit;
    subParser.#triggerAutoHelpIfNoHandler = this.#triggerAutoHelpIfNoHandler;
<<<<<<< HEAD

    // Initial inheritance (Snapshot behavior)
    // If inheritParentFlags is true or DirectParentOnly or AllParents, we copy current parent flags.
    const shouldInherit =
      subParser.#inheritParentFlags === true ||
      subParser.#inheritParentFlags === FlagInheritance.DirectParentOnly ||
      subParser.#inheritParentFlags === FlagInheritance.AllParents;

=======

    // Initial inheritance (Snapshot behavior)
    // If inheritParentFlags is true or DirectParentOnly or AllParents, we copy current parent flags.
    const shouldInherit =
      subParser.#inheritParentFlags === true ||
      subParser.#inheritParentFlags === FlagInheritance.DirectParentOnly ||
      subParser.#inheritParentFlags === FlagInheritance.AllParents;

>>>>>>> 64dd8839
    if (shouldInherit) {
      const parentFlags = this.#flagManager.flags;
      for (const parentFlag of parentFlags) {
        if (!subParser.#flagManager.hasFlag(parentFlag["name"])) {
          subParser.#flagManager._setProcessedFlagForInheritance(parentFlag);
        }
      }
    }

    this.#subCommands.set(subCommandConfig.name, subCommandConfig);
    // We trigger a propagation from the subParser downwards.
    // This ensures that if subParser just acquired flags from 'this',
    // any existing children of subParser properly inherit them.
    this.#propagateFlagsRecursive(subParser);

    if (subCommandConfig.handler) {
      subParser.setHandler(subCommandConfig.handler);
    }

    return this;
  }

  /**
   * Propagates available flags from the current parser to its subcommands,
   * if those subcommands are configured to inherit recursively (AllParents).
   */
  #propagateFlagsRecursive(parser: ArgParserBase): void {
    // We iterate over all children of 'parser'
    for (const [_, subConfig] of parser.getSubCommands()) {
      const childParser = subConfig.parser;
      if (!(childParser instanceof ArgParserBase)) continue;

      // Check if child wants multiple levels of inheritance
      const isAllParents =
        childParser.#inheritParentFlags === FlagInheritance.AllParents;

      if (isAllParents) {
        // Copy flags from 'parser' (which is the parent of childParser) to 'childParser'
        const parentFlags = parser.#flagManager.flags;
        let flagsAdded = false;
<<<<<<< HEAD

        for (const parentFlag of parentFlags) {
          if (!childParser.#flagManager.hasFlag(parentFlag["name"])) {
            childParser.#flagManager._setProcessedFlagForInheritance(
              parentFlag,
            );
            flagsAdded = true;
          }
=======
        
        for (const parentFlag of parentFlags) {
           if (!childParser.#flagManager.hasFlag(parentFlag["name"])) {
             childParser.#flagManager._setProcessedFlagForInheritance(parentFlag);
             flagsAdded = true;
           }
>>>>>>> 64dd8839
        }

        // If we added new flags to the child, we must recurse deeper
        if (flagsAdded) {
          this.#propagateFlagsRecursive(childParser);
        }
      }
    }
  }

  /**
   * Sets the handler function for this specific parser instance.
   * This handler will be executed if this parser is the final one
   * in the command chain and `executeHandlers` is enabled on the root parser.
   *
   * @param handler - The function to execute.
   * @returns The ArgParser instance for chaining.
   */
  setHandler(
    handler: (
      ctx: IHandlerContext<any, any>,
    ) => THandlerReturn | Promise<THandlerReturn>,
  ): this {
    this.#handler = handler;
    return this;
  }

  printAll(filePath?: string): void {
    if (filePath) {
      try {
        const dir = path.dirname(filePath);
        if (!fs.existsSync(dir)) {
          fs.mkdirSync(dir, { recursive: true });
        }

        if (filePath.toLowerCase().endsWith(".json")) {
          const outputObject = this.#_buildRecursiveJson(this);
          const jsonString = JSON.stringify(outputObject, null, 2);
          fs.writeFileSync(filePath, jsonString);
          this.#logger.info(`ArgParser configuration JSON dumped to: ${filePath}`);
        } else {
          const outputString = this.#_buildRecursiveString(this, 0);
          const plainText = outputString.replace(
            /[\u001b\u009b][[()#;?]*(?:[0-9]{1,4}(?:;[0-9]{0,4})*)?[0-9A-ORZcf-nqry=><]/g,
            "",
          );
          fs.writeFileSync(filePath, plainText);
          this.#logger.info(`ArgParser configuration text dumped to: ${filePath}`);
        }
      } catch (error) {
        this.#logger.error(
          `Error writing ArgParser configuration to file '${filePath}':`,
          error,
        );
      }
    } else {
      this.#logger.info("\n--- ArgParser Configuration Dump ---");
      this.#_printRecursiveToConsole(this, 0);
      this.#logger.info("--- End Configuration Dump ---\\n");
    }
  }

  #_identifyCommandChainAndParsers(
    argsToParse: string[],
    currentParser: ArgParserBase,
    commandChainSoFar: string[],
    parserChainSoFar: ArgParserBase[],
  ): {
    finalParser: ArgParserBase;
    commandChain: string[];
    parserChain: ArgParserBase[];
    remainingArgs: string[];
  } {
    let subCommandIndex = -1;
    let subCommandName: string | null = null;

    for (let i = 0; i < argsToParse.length; i++) {
      const potentialSubCommand = argsToParse[i];
      if (currentParser.#subCommands.has(potentialSubCommand)) {
        subCommandIndex = i;
        subCommandName = potentialSubCommand;
        break;
      }
    }

    if (subCommandIndex === -1 || subCommandName === null) {
      return {
        finalParser: currentParser,
        commandChain: commandChainSoFar,
        parserChain: parserChainSoFar,
        remainingArgs: argsToParse,
      };
    }

    const subCommandConfig = currentParser.#subCommands.get(subCommandName);
    if (
      !subCommandConfig ||
      !(subCommandConfig.parser instanceof ArgParserBase)
    ) {
      throw new Error(
        `Internal error: Subcommand '${subCommandName!}' configuration is invalid or parser is missing.`,
      );
    }
    const nextParser = subCommandConfig.parser;
    const nextArgs = argsToParse.slice(subCommandIndex + 1);
    const nextCommandChain = [...commandChainSoFar, subCommandName];
    const nextParserChain = [...parserChainSoFar, nextParser];

    return this.#_identifyCommandChainAndParsers(
      nextArgs,
      nextParser,
      nextCommandChain,
      nextParserChain,
    );
  }

  #_resolveWorkingDirectory(
    processArgs: string[],
    parserChain: ArgParserBase[],
  ): { effectiveCwd: string; rootPath: string } {
    // 1. Store the original root path once
    if (!this.#rootPath) {
      this.#rootPath = process.cwd();
    }

    // 2. Scan for flags with setWorkingDirectory in reverse order
    //    (last one in command chain wins)
    let foundCwd: string | null = null;

    for (let i = parserChain.length - 1; i >= 0; i--) {
      const parser = parserChain[i];
      const chdirFlags = parser.#flagManager.flags.filter(
        (flag: ProcessedFlag) => flag["setWorkingDirectory"],
      );

      for (const flag of chdirFlags) {
        // Simple pattern matching for flag presence
        for (const option of flag["options"]) {
          // Find flag in processArgs
          const flagIndex = processArgs.indexOf(option);
          if (flagIndex !== -1 && flagIndex + 1 < processArgs.length) {
            const value = processArgs[flagIndex + 1];
            if (!value || value.startsWith("-")) continue;

            // Resolve path relative to current effective working directory
            const resolvedPath = path.resolve(
              this.#effectiveWorkingDirectory || this.#rootPath,
              value,
            );

            // Validate path exists and is a directory
            if (!fs.existsSync(resolvedPath)) {
              // Use console.warn directly for user-facing warnings
              console.warn(
                chalk.yellow(
                  `Warning: Working directory '${resolvedPath}' specified by ${option} does not exist. Using current directory instead.`,
                ),
              );
              continue;
            }

            if (!fs.statSync(resolvedPath).isDirectory()) {
              // Use console.warn directly for user-facing warnings
              console.warn(
                chalk.yellow(
                  `Warning: Path '${resolvedPath}' specified by ${option} is not a directory. Using current directory instead.`,
                ),
              );
              continue;
            }

            foundCwd = resolvedPath;

            // Actually change the working directory
            process.chdir(resolvedPath);

            // Check for multiple chdir flags
            const allChdirIndices: { index: number; flag: string }[] = [];
            for (let j = 0; j < processArgs.length; j++) {
              for (const p of parserChain) {
                for (const f of p.#flagManager.flags) {
                  if (
                    f["setWorkingDirectory"] &&
                    f["options"].includes(processArgs[j])
                  ) {
                    allChdirIndices.push({ index: j, flag: processArgs[j] });
                  }
                }
              }
            }

            if (allChdirIndices.length > 1) {
              this.#logger.warn(
                chalk.yellow(
                  `Warning: Multiple working directory flags detected. Using '${option}' (last one in command chain).`,
                ),
              );
            }

            break; // Use the first found flag in this parser
          }
        }

        if (foundCwd) break; // Found valid chdir flag, stop searching
      }

      if (foundCwd) break; // Found valid chdir flag, stop searching parsers
    }

    // 3. Return effective working directory
    return {
      effectiveCwd: foundCwd || this.#rootPath,
      rootPath: this.#rootPath,
    };
  }

  async #_handleGlobalChecks(
    processArgs: string[],
    options?: IParseOptions,
  ): Promise<boolean | ParseResult> {
    // Resolve working directory FIRST
    const { finalParser: parserChainParser } =
      this.#_identifyCommandChainAndParsers(processArgs, this, [], [this]);

    const { effectiveCwd, rootPath } = this.#_resolveWorkingDirectory(
      processArgs,
      parserChainParser ? [this, parserChainParser] : [this],
    );

    this.#effectiveWorkingDirectory = effectiveCwd;
    this.#rootPath = rootPath;
    this.#workingDirectoryResolved = true;

    // Auto-help should only trigger for root parsers that are intended as main CLI entry points
    // A parser is considered a "root CLI parser" if it has appCommandName explicitly set
    // This ensures that only parsers intended as main CLI tools trigger auto-help
    const isRootCliParser = !this.#parentParser && !!this.#appCommandName;

    if (
      processArgs.length === 0 &&
      isRootCliParser &&
      !this.#handler &&
      !options?.skipHelpHandling
    ) {
      this.#logger.info(this.helpText());
      return this._handleExit(0, "Help displayed", "help");
    }

    if (processArgs.includes("--s-debug-print")) {
      this.printAll("ArgParser.full.json");
      return this._handleExit(0, "Debug information printed", "debug");
    }

    // Handle --s-enable-fuzzy system flag to enable fuzzy testing mode
    if (processArgs.includes("--s-enable-fuzzy")) {
      this.#_enableFuzzyMode();
      // Remove the flag from processArgs so it doesn't interfere with parsing
      const fuzzyIndex = processArgs.indexOf("--s-enable-fuzzy");
      processArgs.splice(fuzzyIndex, 1);
    }

    // Handle --s-with-env system flag early to modify processArgs before parsing
    const withEnvIndex = processArgs.findIndex((arg) => arg === "--s-with-env");
    if (withEnvIndex !== -1) {
      let envFilePath: string | null = null;
      let shouldAutoDiscover: boolean;

      // Auto-discovery: Check if we should auto-discover .env files
      // Auto-discover when: (1) setWorkingDirectory is set AND (2) --s-with-env is NOT provided (no file path)
      shouldAutoDiscover =
        this.#workingDirectoryResolved &&
        this.#effectiveWorkingDirectory !== this.#rootPath &&
        withEnvIndex + 1 >= processArgs.length;

      // Check if a file path is provided
      if (withEnvIndex + 1 < processArgs.length) {
        const providedPath = processArgs[withEnvIndex + 1];
        if (providedPath && !providedPath.startsWith("-")) {
          // Use effective working directory (or current cwd if not set)
          const basePath = this.#effectiveWorkingDirectory || process.cwd();
          envFilePath = path.resolve(basePath, providedPath);
        } else {
          // No file path provided - auto-discover
          const basePath = this.#effectiveWorkingDirectory || process.cwd();
          envFilePath = this.#configurationManager.discoverEnvFile(basePath);

          if (!envFilePath) {
            this.#logger.warn(
              chalk.yellow(
                "Warning: No .env file found in working directory. Continuing without environment configuration.",
              ),
            );
            // Remove flag and continue
            processArgs.splice(withEnvIndex, 1);
          }
        }
      }

      // Auto-discovery: If no file path provided, check if we should auto-discover
      if (shouldAutoDiscover) {
        const basePath = this.#effectiveWorkingDirectory || process.cwd();
        envFilePath = this.#configurationManager.discoverEnvFile(basePath);

        if (envFilePath) {
          this.#logger.info(chalk.dim(`Auto-discovered env file: ${envFilePath}`));
        } else {
          this.#logger.warn(
            chalk.yellow(
              "Warning: No .env file found in working directory. Continuing without environment configuration.",
            ),
          );
          // Remove flag and continue
          processArgs.splice(withEnvIndex, 1);
        }
      }

      // Load env file if found
      if (envFilePath) {
        try {
          // Identify the final parser and parser chain for loading configuration
          const {
            finalParser: identifiedFinalParser,
            parserChain: identifiedParserChain,
          } = this.#_identifyCommandChainAndParsers(
            processArgs,
            this,
            [],
            [this],
          );

          const envConfigArgs =
            identifiedFinalParser.#configurationManager.loadEnvFile(
              envFilePath,
              identifiedParserChain,
            );
          if (envConfigArgs) {
            // Merge environment configuration with process args
            // CLI args take precedence over file configuration
            const mergedArgs =
              identifiedFinalParser.#configurationManager.mergeEnvConfigWithArgs(
                envConfigArgs,
                processArgs,
              );

            // Replace the original processArgs array contents
            processArgs.length = 0;
            processArgs.push(...mergedArgs);
          }

          // Remove the --s-with-env flag and its file path argument from processArgs
          // This must be done after merging to avoid interfering with the merge process
          const finalWithEnvIndex = processArgs.findIndex(
            (arg) => arg === "--s-with-env",
          );
          if (finalWithEnvIndex !== -1) {
            // Check if there's a file path argument after the flag
            if (
              finalWithEnvIndex + 1 < processArgs.length &&
              !processArgs[finalWithEnvIndex + 1].startsWith("-")
            ) {
              processArgs.splice(finalWithEnvIndex, 2); // Remove both flag and the file path
            } else {
              processArgs.splice(finalWithEnvIndex, 1); // Remove only the flag
            }
          }
        } catch (error) {
          console.error(
            chalk.red(
              `Error loading environment file: ${error instanceof Error ? error.message : String(error)}`,
            ),
          );
          return this._handleExit(
            1,
            `Error loading environment file: ${error instanceof Error ? error.message : String(error)}`,
            "error",
          );
        }
      }

      // Auto-discovery: Check if we should auto-discover .env files
      // Auto-discover when: (1) setWorkingDirectory is set AND (2) --s-with-env is NOT provided (no file path)
      shouldAutoDiscover =
        this.#workingDirectoryResolved &&
        this.#effectiveWorkingDirectory !== this.#rootPath &&
        withEnvIndex + 1 >= processArgs.length;

      if (shouldAutoDiscover) {
        const basePath = this.#effectiveWorkingDirectory || process.cwd();
        envFilePath = this.#configurationManager.discoverEnvFile(basePath);

        if (envFilePath) {
          console.warn(`Auto-discovered env file: ${envFilePath}`);
        } else {
          console.warn(
            "Warning: No .env file found in working directory. Continuing without environment configuration.",
          );
        }
        // Remove --s-with-env flag if no env file was found
        if (!envFilePath) {
          processArgs.splice(withEnvIndex, 1);
        }
      }
    }

    const { finalParser: identifiedFinalParser } =
      this.#_identifyCommandChainAndParsers(processArgs, this, [], [this]);

    const buildDxtIndex = processArgs.findIndex(
      (arg) => (arg ?? "").toLowerCase() === "--s-build-dxt",
    );
    if (buildDxtIndex !== -1) {
      const dxtResult = await this.#_handleBuildDxtFlag(
        processArgs,
        buildDxtIndex,
      );
      if (dxtResult !== false) {
        return dxtResult === true ? true : dxtResult;
      }
    }

    // Handle --s-mcp-serve system flag to start all MCP servers
    debug.log("Checking for --s-mcp-serve flag in args:", processArgs);
    const mcpServeIndex = processArgs.findIndex(
      (arg) => arg === "--s-mcp-serve",
    );
    debug.log("mcpServeIndex:", mcpServeIndex);
    if (mcpServeIndex !== -1) {
      debug.log("Found --s-mcp-serve flag, calling handler");
      const mcpServeResult = await this.#_handleMcpServeFlag(
        processArgs,
        mcpServeIndex,
      );
      debug.log("MCP serve handler returned:", typeof mcpServeResult);
      if (mcpServeResult !== false) {
        return mcpServeResult === true ? true : mcpServeResult;
      }
    }

    if (processArgs.includes("--s-debug")) {
      console.log(
        chalk.yellow.bold("\n--- ArgParser --s-debug Runtime Context ---"),
      );

      const {
        commandChain: identifiedCommandChain,
        parserChain: _identifiedParserChain,
      } = this.#_identifyCommandChainAndParsers(processArgs, this, [], [this]);

      console.log(
        `Identified Command Chain: ${chalk.cyan(identifiedCommandChain.join(" -> ") || "(root)")}`,
      );
      console.log(
        `Identified Final Parser: ${chalk.cyan(identifiedFinalParser.#subCommandName || identifiedFinalParser.#appName)}`,
      );

      let currentParser: ArgParserBase = this;
      let remainingArgs = [...processArgs];
      let accumulatedArgs: TParsedArgs<any> = {};
      const parsingSteps: {
        level: string;
        argsSlice: string[];
        parsed?: TParsedArgs<any>;
        error?: string;
      }[] = [];

      const rootSubCommandIndex = remainingArgs.findIndex((arg) =>
        currentParser.#subCommands.has(arg),
      );
      const rootArgsSlice =
        rootSubCommandIndex === -1
          ? remainingArgs
          : remainingArgs.slice(0, rootSubCommandIndex);
      parsingSteps.push({ level: "(root)", argsSlice: rootArgsSlice });
      try {
        const { parsedArgs: rootParsedArgs } = await currentParser.#parseFlags(
          rootArgsSlice,
          { skipHelpHandling: true },
        );
        parsingSteps[0].parsed = rootParsedArgs;
        accumulatedArgs = { ...accumulatedArgs, ...rootParsedArgs };
      } catch (e: any) {
        parsingSteps[0].error = e.message;
      }
      remainingArgs =
        rootSubCommandIndex === -1
          ? []
          : remainingArgs.slice(rootSubCommandIndex);

      for (let i = 0; i < identifiedCommandChain.length; i++) {
        const subCommandName = identifiedCommandChain[i];
        if (!currentParser.#subCommands.has(subCommandName)) {
          parsingSteps.push({
            level: `Error`,
            argsSlice: [],
            error: `Could not find sub-command parser for '${subCommandName}'`,
          });
          break;
        }
        currentParser = (currentParser as any).#subCommands.get(
          subCommandName,
        )?.parser;
        remainingArgs = remainingArgs.slice(1);

        const nextSubCommandIndex = remainingArgs.findIndex((arg) =>
          currentParser.#subCommands.has(arg),
        );
        const currentLevelArgsSlice =
          nextSubCommandIndex === -1
            ? remainingArgs
            : remainingArgs.slice(0, nextSubCommandIndex);
        const stepInfo: {
          level: string;
          argsSlice: string[];
          parsed?: TParsedArgs<any>;
          error?: string;
        } = {
          level: subCommandName,
          argsSlice: currentLevelArgsSlice,
        };
        parsingSteps.push(stepInfo);

        try {
          const { parsedArgs: currentLevelParsedArgs } =
            await currentParser.#parseFlags(currentLevelArgsSlice, {
              skipHelpHandling: true,
            });
          stepInfo.parsed = currentLevelParsedArgs;
          accumulatedArgs = { ...accumulatedArgs, ...currentLevelParsedArgs };
        } catch (e: any) {
          stepInfo.error = e.message;
        }
        remainingArgs =
          nextSubCommandIndex === -1
            ? []
            : remainingArgs.slice(nextSubCommandIndex);
      }

      this.#logger.info(chalk.yellow("\nParsing Simulation Steps:"));
      parsingSteps.forEach((step) => {
        this.#logger.info(`  Level: ${chalk.cyan(step.level)}`);
        this.#logger.info(
          `    Args Slice Considered: ${JSON.stringify(step.argsSlice)}`,
        );
        if (step.parsed) {
          this.#logger.info(
            `    Parsed Args at this Level: ${JSON.stringify(step.parsed)}`,
          );
        }
        if (step.error) {
          this.#logger.info(
            `    ${chalk.red("Error during parse simulation:")} ${step.error}`,
          );
        }
      });

      this.#logger.info(
        chalk.yellow(
          "\nFinal Accumulated Args State (before final validation):",
        ),
      );
      this.#logger.info(JSON.stringify(accumulatedArgs, null, 2));

      this.#logger.info(chalk.yellow("\nArguments Remaining After Simulation:"));
      this.#logger.info(JSON.stringify(remainingArgs, null, 2));

      this.#logger.info(
        chalk.yellow.bold(
          "\n--- ArgParser Static Configuration (Final Parser) ---",
        ),
      );
      identifiedFinalParser.printAll();

      this.#logger.info(chalk.yellow.bold("--- End ArgParser --s-debug ---"));
      return this._handleExit(0, "Debug information displayed", "debug");
    }

    // ---- BEGIN ADDED DIAGNOSTIC LOG FOR identifiedFinalParser ----
    let parserNameForLog = "undefined_parser";
    if (identifiedFinalParser instanceof ArgParserBase) {
      // Access public getters instead of private fields
      parserNameForLog =
        identifiedFinalParser.getSubCommandName() ||
        identifiedFinalParser.getAppName() ||
        "unknown";
    } else if (identifiedFinalParser) {
      parserNameForLog =
        (identifiedFinalParser as any).name ||
        (identifiedFinalParser as any).appName ||
        "unknown_type";
    }
    // console.log(
    //   `[ArgParser #_handleGlobalChecks Debug] identifiedFinalParser: constructor=${identifiedFinalParser ? 'defined' : 'undefined'}, isArgParser=${identifiedFinalParser instanceof ArgParser}, name=${parserNameForLog}`
    // );
    // ---- END ADDED DIAGNOSTIC LOG FOR identifiedFinalParser ----

    // ---- BEGIN GUARD FOR identifiedFinalParser ----
    if (!(identifiedFinalParser instanceof ArgParserBase)) {
      console.error(
        `[ArgParser #_handleGlobalChecks Critical Error] identifiedFinalParser is not an instance of ArgParser. Cannot process help. Name: ${parserNameForLog}, Constructor: ${identifiedFinalParser ? (identifiedFinalParser as any).constructor?.name : "undefined"}`,
      );
      // Returning false to prevent further processing with an invalid parser,
      // which could lead to more cryptic errors or incorrect behavior.
      return false;
    }
    // ---- END GUARD FOR identifiedFinalParser ----

    const helpFlagDefinition =
      identifiedFinalParser.#flagManager.getFlag("help");
    if (helpFlagDefinition && !options?.skipHelpHandling) {
      const helpOptions = helpFlagDefinition["options"];

      // ---- BEGIN ADDED DEBUG AND DEFENSIVE CHECK ----
      // if (!Array.isArray(helpOptions) || helpOptions.length === 0) {
      //   console.warn(
      //     `[ArgParser Debug] helpOptions is not a valid array or is empty. Value: ${JSON.stringify(helpOptions)}, Type: ${typeof helpOptions}`,
      //     `Parser: ${parserNameForLog}`, // Use the determined parserNameForLog
      //   );
      //   // Potentially, we might even want to return false here or throw,
      //   // as help cannot be processed correctly. For now, just log and continue.
      // } else {
      //   // Optional: Log the valid helpOptions for debugging successful cases
      //   // console.log(`[ArgParser Debug] Valid helpOptions: ${JSON.stringify(helpOptions)} for parser ${parserNameForLog}`);
      // }
      // ---- END ADDED DEBUG AND DEFENSIVE CHECK ----

      const helpRequested = processArgs.some((arg) =>
        helpOptions.includes(arg),
      );

      if (helpRequested) {
        await this.#_preloadDynamicFlagsForHelp(processArgs);
        console.log(identifiedFinalParser.helpText());
        return this._handleExit(0, "Help displayed", "help");
      }
    }

    return false;
  }

  #_validateMandatoryFlags(
    finalArgs: TParsedArgsWithRouting<any>,
    parserChain: ArgParserBase[],
    commandChain: string[],
  ): void {
    const finalMandatoryFlagsMissing: {
      name: string;
      parserName: string;
      commandChain: string[];
    }[] = [];
    const checkedFlagNames = new Set<string>();

    // For both MCP and regular subcommands, use the same inheritance-based validation logic
    // Validate all parsers except the root parser when it's not the final destination
    let parsersToValidate: ArgParserBase[] = [...parserChain];

    // If there are multiple parsers and the root parser is not the final destination,
    // remove the root parser from validation (unless its flags are inherited)
    if (parserChain.length > 1) {
      const immediateChild = parserChain[1];

      // If the immediate child doesn't inherit from root, don't validate root
      if (!immediateChild.#inheritParentFlags) {
        parsersToValidate = parsersToValidate.slice(1);
      }
    }

    for (let i = 0; i < parsersToValidate.length; i++) {
      const parser = parsersToValidate[i];
      const currentCommandChain = parser.getCommandChain();

      for (const flag of parser.#flagManager.flags) {
        // Use FlagManager
        if (flag["name"] === "help" || checkedFlagNames.has(flag["name"]))
          continue;

        // Check if this flag is inherited by the immediate child
        let flagIsInheritedByChild = false;

        if (i < parsersToValidate.length - 1) {
          const immediateChild = parsersToValidate[i + 1];

          // If the immediate child inherits parent flags AND has this flag,
          // then this flag is inherited and should be validated by the child
          if (
            immediateChild.#inheritParentFlags &&
            immediateChild.#flagManager.hasFlag(flag["name"])
          ) {
            flagIsInheritedByChild = true;
          }
        }

        // Skip validation if this flag is inherited by a child (child will validate it)
        if (flagIsInheritedByChild) continue;

        const isMandatory =
          typeof flag["mandatory"] === "function"
            ? flag["mandatory"](finalArgs)
            : flag["mandatory"];

        if (!isMandatory) continue;

        const value = finalArgs[flag["name"] as keyof typeof finalArgs];
        let currentFlagIsMissing = false;

        if (flag["allowMultiple"]) {
          // For allowMultiple, it's missing if undefined OR an empty array
          if (
            value === undefined ||
            (Array.isArray(value) && value.length === 0)
          ) {
            currentFlagIsMissing = true;
          }
        } else {
          // For non-allowMultiple, it's missing if undefined
          if (value === undefined) {
            currentFlagIsMissing = true;
          }
        }

        if (currentFlagIsMissing) {
          if (!checkedFlagNames.has(flag["name"])) {
            finalMandatoryFlagsMissing.push({
              name: flag["name"],
              parserName: parser.#subCommandName || parser.#appName,
              commandChain: currentCommandChain,
            });
            checkedFlagNames.add(flag["name"]);
          }
        }
      }
    }

    if (finalMandatoryFlagsMissing.length > 0) {
      throw new ArgParserError(
        `Missing mandatory flags: ${finalMandatoryFlagsMissing
          .map((flag) => chalk.yellow(flag["name"]))
          .join(", ")}`,
        commandChain,
      );
    }
  }

  #_applyDefaultValues(
    finalArgs: TParsedArgsWithRouting<any>,
    finalParser: ArgParserBase,
  ): void {
    for (const flag of finalParser.#flagManager.flags) {
      // Use FlagManager
      const flagName = flag["name"] as string;
      if (
        finalArgs[flagName] === undefined &&
        flag["defaultValue"] !== undefined
      ) {
        if (flag["allowMultiple"]) {
          finalArgs[flagName] = Array.isArray(flag["defaultValue"])
            ? flag["defaultValue"]
            : [flag["defaultValue"]];
        } else {
          finalArgs[flagName] = flag["defaultValue"];
        }
      }
    }
  }

  #_applyEnvFallback(
    finalArgs: TParsedArgsWithRouting<any>,
    finalParser: ArgParserBase,
  ): void {
    for (const flag of finalParser.#flagManager.flags) {
      const flagName = flag["name"] as string;

      if (!flag["env"]) continue;

      // Check if value is already set (by CLI).
      // If we move this call BEFORE defaults, then 'undefined' means truly "not set by CLI".
      if (finalArgs[flagName] !== undefined) {
        // If allowMultiple, we might append? Usually env var is just a fallback source.
        // If CLI provided check, we skip Env.
        continue;
      }

      const envVars = Array.isArray(flag["env"]) ? flag["env"] : [flag["env"]];
      let foundVal: string | undefined;

      for (const envKey of envVars) {
        if (process.env[envKey] !== undefined) {
          foundVal = process.env[envKey];
          break; // First match wins
        }
      }

      if (foundVal !== undefined) {
        try {
          const typedVal = this.#configurationManager.convertValueToFlagType(
            foundVal,
            flag,
          );
          if (flag["allowMultiple"]) {
            // If allowMultiple, convertValueToFlagType returns array or single.
            // We ensure it's set correctly.
            finalArgs[flagName] = Array.isArray(typedVal)
              ? typedVal
              : [typedVal];
          } else {
            finalArgs[flagName] = typedVal;
          }
        } catch (e) {
          console.warn(
            chalk.yellow(
              `Warning: Failed to parse env var for flag '${flagName}': ${e}`,
            ),
          );
        }
      }
    }
  }

  #_syncToEnv(
    finalArgs: TParsedArgsWithRouting<any>,
    finalParser: ArgParserBase,
  ): void {
    for (const flag of finalParser.#flagManager.flags) {
      if (!flag["env"]) continue;

      const flagName = flag["name"];
      const value = finalArgs[flagName];

      if (value !== undefined) {
        const envVars = Array.isArray(flag["env"])
          ? flag["env"]
          : [flag["env"]];
        // Convert value to string for Env
        let strVal = "";
        if (typeof value === "object") {
          strVal = JSON.stringify(value);
        } else {
          strVal = String(value);
        }

        for (const envKey of envVars) {
          process.env[envKey] = strVal;
        }
      }
    }
  }

  #_prepareAndExecuteHandler(
    handlerToExecute: RecursiveParseResult["handlerToExecute"],
    finalArgs: TParsedArgsWithRouting<any>,
    skipHandlers: boolean,
  ): void {
    // Skip handlers if explicitly requested, if no handler exists, or if in fuzzy mode
    if (skipHandlers || !handlerToExecute) {
      return;
    }

    // Log handler skipping in fuzzy mode for visibility
    if (this.#fuzzyMode) {
      const commandChain = handlerToExecute.context.commandChain || [];
      const args = handlerToExecute.context.args || {};

      // Try to get the original input arguments from the final args if available
      const inputArgs =
        (finalArgs as InternalParsedArgs)._originalInputArgs || "unknown";
      const inputArgsStr = Array.isArray(inputArgs)
        ? inputArgs.join(" ")
        : inputArgs;

      console.log(
        `[--s-enable-fuzzy] handler() skipped for command chain: ${commandChain.join(" ") || "(root)"}`,
      );
      console.log(`  Input args: [${inputArgsStr}]`);
      console.log(`  Parsed args: ${JSON.stringify(args)}`);
      return;
    }

    const finalParserWhoseHandlerWillRun = handlerToExecute.context.parser;
    const finalParserFlags = finalParserWhoseHandlerWillRun.flags;
    const handlerArgs = handlerToExecute.context.args;

    for (const flag of finalParserFlags) {
      const flagName = flag["name"] as keyof typeof finalArgs;
      if (finalArgs.hasOwnProperty(flagName)) {
        (handlerArgs as any)[flagName] = finalArgs[flagName];
      } else if (
        flag["allowMultiple"] &&
        !handlerArgs.hasOwnProperty(flagName)
      ) {
        (handlerArgs as any)[flagName] = [];
      }
    }
    handlerToExecute.context.args = handlerArgs;

    try {
      const handlerResult = handlerToExecute.handler(handlerToExecute.context);

      // Check if result is a Promise (async handler)
      if (handlerResult && typeof handlerResult.then === "function") {
        // Store async handler info for ArgParserWithMcp to handle
        (finalArgs as InternalParsedArgs)._asyncHandlerPromise = handlerResult;
        (finalArgs as InternalParsedArgs)._asyncHandlerInfo = handlerToExecute;

        // Add a catch handler to prevent unhandled rejection warnings
        // The actual error handling will be done in parseAsync()
        handlerResult.catch(() => {
          // Silently ignore - this will be handled properly in parseAsync()
        });

        return;
      }

      (finalArgs as InternalParsedArgs).handlerResponse = handlerResult;

      // Merge handler result into final args if it's an object
      if (
        handlerResult &&
        typeof handlerResult === "object" &&
        !Array.isArray(handlerResult)
      ) {
        Object.assign(finalArgs, handlerResult);
      }
    } catch (error) {
      // For synchronous handlers, we can handle sync errors
      if (this.#handleErrors) {
        this.#displayErrorAndExit(
          new ArgParserError(`Handler error: ${error}`, []),
        );
      } else {
        throw error;
      }
    }
  }

  /**
   * Detects if the current script is being executed directly (not imported)
   * Uses a robust method that works across different environments and sandboxes
   * @param importMetaUrl The import.meta.url from the calling script (optional)
   * @returns true if the script is being executed directly, false if imported
   */
  private static isExecutedDirectly(importMetaUrl?: string): boolean {
    try {
      // Use import.meta.url if provided (most reliable for ES modules)
      if (importMetaUrl) {
        const currentFile = fileURLToPath(importMetaUrl);
        const executedFile = path.resolve(process.argv[1]);
        return currentFile === executedFile;
      }

      // Fallback
      if (typeof process !== "undefined" && process.argv && process.argv[1]) {
        // Conservative approach
        return false;
      }

      return false;
    } catch {
      return false;
    }
  }

  async parse(
    processArgs?: string[],
    options?: IParseOptions,
  ): Promise<TParsedArgsWithRouting<any> | ParseResult> {
    debug.log("ArgParserBase.parse() called with args:", processArgs);

    // Handle auto-execution: only run if script is executed directly (not imported)
    // Default to true unless explicitly disabled, but only when importMetaUrl is provided
    const shouldCheckAutoExecution =
      options?.importMetaUrl && options?.autoExecute !== false;
    if (shouldCheckAutoExecution) {
      const isDirectExecution = ArgParserBase.isExecutedDirectly(
        options.importMetaUrl,
      );
      if (!isDirectExecution) {
        // Script is being imported, not executed directly - return early without parsing
        debug.log(
          "Auto-execution enabled but script is imported, skipping execution",
        );
        return {} as TParsedArgsWithRouting<any>;
      }
    }

    // Handle automatic argument detection when no arguments provided
    if (processArgs === undefined) {
      // Check if we're in a Node.js environment
      if (
        typeof process !== "undefined" &&
        process.argv &&
        Array.isArray(process.argv)
      ) {
        processArgs = process.argv.slice(2);
      } else {
        // Not in Node.js environment, throw an error
        throw new Error(
          "parse() called without arguments in non-Node.js environment. " +
            "Please provide arguments explicitly: parse(['--flag', 'value'])",
        );
      }
    }

    // Reset dynamically registered flags before each parse to avoid accumulation
    this.#resetDynamicFlagsRecursive();

    // Store original args for fuzzy mode logging
    const originalProcessArgs = [...processArgs];

    // Check if fuzzy mode is enabled (global fuzzy mode detection)
    // This allows automatic prevention of parse() execution without requiring boilerplate
    // Prevent execution if:
    // 1. ARGPARSER_FUZZY_MODE environment variable is set (during fuzzy test imports)
    // 2. OR --s-enable-fuzzy is in process.argv but not in current processArgs (global fuzzy testing)
    // 3. AND skipHelpHandling is not true (not a programmatic call from fuzzy tester)
    const shouldPreventExecution =
      typeof process !== "undefined" &&
      (process.env["ARGPARSER_FUZZY_MODE"] === "true" ||
        (process.argv &&
          process.argv.includes("--s-enable-fuzzy") &&
          !processArgs.includes("--s-enable-fuzzy"))) &&
      !options?.skipHelpHandling;

    if (shouldPreventExecution) {
      // Return a minimal result that indicates fuzzy mode prevented execution
      return {
        _fuzzyModePreventedExecution: true,
        _originalInputArgs: originalProcessArgs,
      } as TParsedArgsWithRouting<any>;
    }

    const globalCheckResult = await this.#_handleGlobalChecks(
      processArgs,
      options,
    );
    if (globalCheckResult !== false) {
      // If it's a ParseResult, return it; otherwise return empty object for backward compatibility
      return globalCheckResult === true
        ? ({} as TParsedArgsWithRouting<any>)
        : globalCheckResult;
    }

    try {
      const {
        finalParser: identifiedFinalParser,
        commandChain: identifiedCommandChain,
        parserChain: identifiedParserChain,
      } = this.#_identifyCommandChainAndParsers(processArgs, this, [], [this]);

      const saveToEnvResult = identifiedFinalParser.#_handleSaveToEnvFlag(
        processArgs,
        identifiedParserChain,
      );
      if (saveToEnvResult !== false) {
        return saveToEnvResult === true
          ? ({} as TParsedArgsWithRouting<any>)
          : saveToEnvResult;
      }

      const { finalArgs, handlerToExecute } = await this._parseRecursive(
        processArgs,
        this,
        {},
        [],
        options,
        undefined,
      );

      if (identifiedCommandChain.length > 0) {
        finalArgs.$commandChain = identifiedCommandChain;
      }

      // Store original args for fuzzy mode logging
      if (this.#fuzzyMode) {
        finalArgs._originalInputArgs = originalProcessArgs;
      }

      // Skip mandatory flag validation in fuzzy mode
      if (!this.#fuzzyMode) {
        this.#_validateMandatoryFlags(
          finalArgs,
          identifiedParserChain,
          identifiedCommandChain,
        );
      }

      this.#_applyDefaultValues(finalArgs, identifiedFinalParser);

      this.#_prepareAndExecuteHandler(
        handlerToExecute,
        finalArgs,
        options?.skipHandlers ?? false,
      );

      // Handle deep option for async handlers (default: true)
      const shouldAwaitHandlers = options?.deep !== false;
      if (shouldAwaitHandlers && finalArgs._asyncHandlerPromise) {
        try {
          const handlerResult = await finalArgs._asyncHandlerPromise;
          finalArgs.handlerResponse = handlerResult;

          // Merge handler result into final args if it's an object
          if (
            handlerResult &&
            typeof handlerResult === "object" &&
            !Array.isArray(handlerResult)
          ) {
            Object.assign(finalArgs, handlerResult);
          }

          // Clean up the async handler info since we've awaited it
          delete finalArgs._asyncHandlerPromise;
          delete finalArgs._asyncHandlerInfo;
        } catch (error) {
          // Handle async handler errors - respect the handleErrors setting
          if (this.#handleErrors) {
            this.#displayErrorAndExit(
              new ArgParserError(`Handler error: ${error}`, []),
            );
          } else {
            throw error;
          }
        }
      }

      return finalArgs;
    } catch (error) {
      if (error instanceof ArgParserError) {
        if (this.#handleErrors) {
          const errorResult = this.#displayErrorAndExit(error);
          // If autoExit is false, return the ParseResult; otherwise return empty object
          return this.#autoExit
            ? ({} as TParsedArgsWithRouting<any>)
            : errorResult;
        } else {
          throw error;
        }
      } else {
        throw error;
      }
    }
  }

  /**
   * Alias for parse() method for backward compatibility
   * Since parse() is already async, this just calls parse()
   *
   * @deprecated Use parse() instead. This method will be removed in a future version.
   */
  public parseAsync(
    processArgs?: string[],
    options?: IParseOptions,
  ): Promise<TParsedArgsWithRouting<any> | ParseResult> {
    return this.parse(processArgs, options);
  }

  /**
   * Recursive helper for parsing arguments and handling sub-commands.
   * This method assumes the global help check has already been performed in `parse`.
   */
  private async _parseRecursive(
    argsToParse: string[],
    currentParser: ArgParserBase,
    accumulatedParentArgs: TParsedArgs<any>,
    commandChainSoFar: string[],
    options?: IParseOptions,
    parentParser?: ArgParserBase,
  ): Promise<RecursiveParseResult> {
    let subCommandIndex = -1;
    let subCommandName: string | null = null;

    // Find the index of the first argument that matches a defined sub-command name
    for (let i = 0; i < argsToParse.length; i++) {
      const potentialSubCommand = argsToParse[i];
      if (currentParser.#subCommands.has(potentialSubCommand)) {
        subCommandIndex = i;
        subCommandName = potentialSubCommand;
        break;
      }
    }

    // Determine which arguments belong to the current parser level
    const argsForCurrentLevel =
      subCommandIndex === -1
        ? argsToParse
        : argsToParse.slice(0, subCommandIndex);

    // Parse flags for the current level using #parseFlags
    const { parsedArgs: currentLevelArgs, firstUnconsumedIndex } =
      await currentParser.#parseFlags(argsForCurrentLevel, options);

    // Apply environment variables fallback
    // Priority: CLI Flag > Env Var > Default Value
    // This runs after CLI flags are parsed (so CLI wins if present)
    // But BEFORE default values (so Env wins over Default)
    this.#_applyEnvFallback(currentLevelArgs, currentParser);

    // Apply default values for the current parser's flags to its args
    currentParser.#_applyDefaultValues(currentLevelArgs, currentParser);

    // Sync resolved values back to environment variables if configured
    this.#_syncToEnv(currentLevelArgs, currentParser);

    const combinedArgsFromThisAndParents = {
      ...accumulatedParentArgs,
      ...currentLevelArgs,
    };

    if (subCommandIndex === -1 || subCommandName === null) {
      if (firstUnconsumedIndex < argsForCurrentLevel.length) {
        const unknownCommand = argsForCurrentLevel[firstUnconsumedIndex];
        throw new ArgParserError(
          `Unknown command: '${chalk.yellow(unknownCommand)}'`,
          commandChainSoFar,
        );
      }

      const finalParseResultArgs = { ...combinedArgsFromThisAndParents };
      if (commandChainSoFar.length > 0) {
        finalParseResultArgs["$commandChain"] = commandChainSoFar;
      }

      let handlerToExecute: RecursiveParseResult["handlerToExecute"] =
        undefined;
<<<<<<< HEAD

=======
      
>>>>>>> 64dd8839
      // Create context with displayHelp implementation
      const handlerContext: IHandlerContext<any, any> = {
        args: currentLevelArgs,
        parentArgs: accumulatedParentArgs,
        commandChain: commandChainSoFar,
        parser: currentParser,
        parentParser: parentParser,
        // displayHelp implementation that respects autoExit setting
        displayHelp: () => {
<<<<<<< HEAD
          // Use console.log directly for help text (this is user-facing output, not logging)
=======
>>>>>>> 64dd8839
          console.log(currentParser.helpText());
          if (
            currentParser.getAutoExit() &&
            typeof process === "object" &&
            typeof process.exit === "function"
          ) {
            process.exit(0);
          }
        },
<<<<<<< HEAD

        // Add rootPath if working directory was resolved
        rootPath: this.#rootPath || undefined,
        logger: this.#logger,
        isMcp: options?.isMcp || false,
=======
>>>>>>> 64dd8839
      };

      if (currentParser.#handler) {
        handlerToExecute = {
          handler: currentParser.#handler,
          context: handlerContext,
        };
      } else if (currentParser.#triggerAutoHelpIfNoHandler) {
        // Automatically provide a handler that displays help if configured
        handlerToExecute = {
          handler: (ctx: IHandlerContext) => ctx.displayHelp(),
          context: handlerContext,
        };
      }
      return { finalArgs: finalParseResultArgs, handlerToExecute };
    }
    if (firstUnconsumedIndex < argsForCurrentLevel.length) {
      const unknownCommand = argsForCurrentLevel[firstUnconsumedIndex];
      throw new ArgParserError(
        `Unknown command: '${chalk.yellow(unknownCommand)}'`,
        commandChainSoFar,
      );
    }

    const subCommandConfig = currentParser.#subCommands.get(subCommandName!);
    if (
      !subCommandConfig ||
      !(subCommandConfig.parser instanceof ArgParserBase)
    ) {
      // This should ideally not be reached if addSubCommand validated the parser instance
      throw new ArgParserError(
        `Internal error: Subcommand '${subCommandName!}' is misconfigured or its parser is not a valid ArgParser instance.`,
        commandChainSoFar,
      );
    }
    const nextParser = subCommandConfig.parser;
    const nextArgs = argsToParse.slice(subCommandIndex + 1);
    const nextCommandChain = [...commandChainSoFar, subCommandName];
    const combinedArgsForNextLevel = {
      ...accumulatedParentArgs,
      ...currentLevelArgs,
    };

    return await this._parseRecursive(
      nextArgs,
      nextParser,
      combinedArgsForNextLevel,
      nextCommandChain,
      options,
      currentParser,
    );
  }

  async #parseFlags(
    args: string[],
    options?: IParseOptions,
  ): Promise<{
    parsedArgs: TParsedArgs<ProcessedFlag[]>;
    firstUnconsumedIndex: number;
  }> {
    let flags = this.#flagManager.flags;

    // Dynamic pre-pass: run loaders first to register new flags
    const dynamicCandidates = flags.filter(
      (f: any) => typeof (f as any)["dynamicRegister"] === "function",
    );
    if (dynamicCandidates.length > 0) {
      const loaderOutput: TParsedArgs<ProcessedFlag[]> = Object.fromEntries(
        dynamicCandidates.map((f) => [
          f["name"],
          f["allowMultiple"] ? [] : undefined,
        ]),
      ) as TParsedArgs<ProcessedFlag[]>;
      const tmpConsumed = new Set<number>();

      // Ligature pre-pass
      for (const flagToCheck of dynamicCandidates) {
        if (flagToCheck["allowLigature"] && !flagToCheck["flagOnly"]) {
          const regex = createRegExp(
            anyOf(
              ...flagToCheck["options"].map((option: string) => `${option}=`),
            ),
            oneOrMore(char).groupedAs("arg"),
          );
          for (let i = 0; i < args.length; i++) {
            if (tmpConsumed.has(i)) continue;
            const matches = regex.exec(`${args[i]}`);
            if (matches?.groups?.["arg"]) {
              await this._addToOutput(
                flagToCheck,
                matches.groups["arg"],
                loaderOutput,
                options,
              );
              tmpConsumed.add(i);
              if (!flagToCheck["allowMultiple"]) break;
            }
          }
        }
      }

      // Split pre-pass
      for (const flagToCheck of dynamicCandidates) {
        for (let index = 0; index < args.length; index++) {
          if (tmpConsumed.has(index)) continue;
          const value = args[index];
          const nextIndex = index + 1;
          const nextValueExists = nextIndex < args.length;
          const nextValue = nextValueExists ? args[nextIndex] : undefined;
          const nextValueIsFlag =
            typeof nextValue === "string" && nextValue.startsWith("-");
          if (flagToCheck["options"].includes(value)) {
            tmpConsumed.add(index);
            if (flagToCheck["flagOnly"]) {
              await this._addToOutput(flagToCheck, true, loaderOutput, options);
            } else if (nextValueExists && !nextValueIsFlag) {
              await this._addToOutput(
                flagToCheck,
                nextValue,
                loaderOutput,
                options,
              );
              tmpConsumed.add(nextIndex);
            } else if (flagToCheck["type"] === Boolean) {
              await this._addToOutput(flagToCheck, true, loaderOutput, options);
            }
            if (!flagToCheck["allowMultiple"]) break;
          }
        }
      }

      // Invoke dynamicRegister per candidate
      for (const flagToCheck of dynamicCandidates) {
        const val = (loaderOutput as any)[flagToCheck["name"]];
        const hasValue = flagToCheck["allowMultiple"]
          ? Array.isArray(val) && val.length > 0
          : val !== undefined;
        if (!hasValue) continue;

        const registerFlags = (newFlags: readonly IFlag[]) => {
          if (Array.isArray(newFlags) && newFlags.length) {
            this.#registerDynamicFlags(newFlags);
          }
        };

        const dyn = (flagToCheck as any)["dynamicRegister"];
        if (typeof dyn === "function") {
          const maybe = dyn({
            value: val,
            argsSoFar: loaderOutput,
            parser: this,
            processArgs: args,
            forHelp: !!options?.dynamicHelpPreload,
            registerFlags,
          });
          const awaited =
            maybe && typeof (maybe as any).then === "function"
              ? await maybe
              : maybe;
          if (Array.isArray(awaited)) registerFlags(awaited);
        }
      }

      // Refresh flags after dynamic registration
      flags = this.#flagManager.flags;
    }

    const output: TParsedArgs<ProcessedFlag[]> = Object.fromEntries(
      flags.map((flag) => [
        flag["name"],
        flag["allowMultiple"] ? [] : undefined,
      ]),
    ) as TParsedArgs<ProcessedFlag[]>;

    let consumedIndices = new Set<number>();

    for (const flagToCheck of flags) {
      if (flagToCheck["allowLigature"] && !flagToCheck["flagOnly"]) {
        const regex = createRegExp(
          anyOf(
            ...flagToCheck["options"].map((option: string) => `${option}=`),
          ),
          oneOrMore(char).groupedAs("arg"),
        );
        for (let i = 0; i < args.length; i++) {
          if (consumedIndices.has(i)) continue;
          const itemToCheck = args[i];
          const matches = regex.exec(`${itemToCheck}`);
          if (matches?.groups?.["arg"]) {
            await this._addToOutput(
              flagToCheck,
              matches?.groups?.["arg"],
              output,
              options,
            );
            consumedIndices.add(i);
            if (!flagToCheck["allowMultiple"]) break;
          }
        }
      }
    }

    for (const flagToCheck of flags) {
      for (let index = 0; index < args.length; index++) {
        if (consumedIndices.has(index)) continue;

        const value = args[index];
        const nextIndex = index + 1;
        const nextValueExists = nextIndex < args.length;
        const nextValue = nextValueExists ? args[nextIndex] : undefined;
        const nextValueIsFlag =
          typeof nextValue === "string" && nextValue.startsWith("-");

        if (flagToCheck["options"].includes(value)) {
          // Mark the flag itself as consumed immediately
          consumedIndices.add(index);

          if (flagToCheck["flagOnly"]) {
            await this._addToOutput(flagToCheck, true, output, options);
          } else if (nextValueExists && !nextValueIsFlag) {
            await this._addToOutput(flagToCheck, nextValue, output, options);
            consumedIndices.add(nextIndex);
          } else if (flagToCheck["type"] === Boolean) {
            await this._addToOutput(flagToCheck, true, output, options);
          }
          if (!flagToCheck["allowMultiple"]) break;
        }
      }
    }

    let firstUnconsumedIndex = args.length;
    for (let i = 0; i < args.length; i++) {
      if (!consumedIndices.has(i)) {
        firstUnconsumedIndex = i;
        break;
      }
    }

    return { parsedArgs: output, firstUnconsumedIndex };
  }

  helpText(): string {
    const cyan = chalk.cyan;
    const green = chalk.green;
    const white = chalk.white;
    const red = chalk.red;
    const dim = chalk.dim;

    let rootAppName = this.#appName;
    let current: ArgParserBase | undefined = this;
    while (current.#parentParser) {
      current = current.#parentParser;
    }
    if (current) {
      rootAppName = current.#appName;
    }

    const helpTitle = this.#subCommandName
      ? `${rootAppName} ${this.#subCommandName}`
      : rootAppName;

    let help = `${cyan(`${helpTitle} Help`)} (${this.#parameters.mandatoryCharacter} = Mandatory fields):\n\n`;

    // ---- BEGIN ADDED DIAGNOSTIC LOG ----
    // console.log(
    //   `[ArgParser helpText Debug] 'this' context: constructor.name = ${this?.constructor?.name}, is ArgParser instance = ${this instanceof ArgParser}, subCommandName = ${this.#subCommandName || '(root)'}`,
    // );
    // ---- END ADDED DIAGNOSTIC LOG ----

    if (this.#description) {
      help += `${white(this.#description)}\n\n`;
    }

    const indent = (level: number = 1) => "  ".repeat(level);

    if (this.#subCommands.size > 0) {
      // Use Map.size
      help += `${cyan("Available sub-commands:")}\n`;
      // Iterate over Map entries, then sort
      help += Array.from(this.#subCommands.entries())
        .sort(([nameA], [nameB]) => nameA.localeCompare(nameB))
        .map(([name, subCommandConfig]) => {
          // subCommandConfig is an ISubCommand object from the map
          const actualSubParserInstance = subCommandConfig.parser;

          // Guard against misconfiguration, though addSubCommand should prevent non-ArgParser instances
          if (!(actualSubParserInstance instanceof ArgParserBase)) {
            return `${indent()}${green(name.padEnd(20))} [Error: Subcommand '${name}' has an invalid parser configuration]`;
          }

          let subHelp = `${indent()}${green(name.padEnd(20))} ${white(actualSubParserInstance.#description || "")}`;

          const flagsFromSubManager =
            actualSubParserInstance && actualSubParserInstance.#flagManager
              ? actualSubParserInstance.#flagManager.flags
              : undefined;
          const subFlags = (flagsFromSubManager || []).filter(
            (f: ProcessedFlag) => f["name"] !== "help",
          );
          if (subFlags.length > 0) {
            subHelp += `\n${indent(2)}${dim("Flags:")}`;
            subFlags
              .sort((a: ProcessedFlag, b: ProcessedFlag) =>
                a["name"].localeCompare(b["name"]),
              )
              .forEach((f: ProcessedFlag) => {
                const flagOptions = f["options"]
                  .map((opt: string) => green(opt))
                  .join(", ");
                const flagDesc = Array.isArray(f["description"])
                  ? f["description"][0]
                  : f["description"];
                subHelp += `\n${indent(3)}${flagOptions} - ${dim(flagDesc)}`;
              });
          } else {
            subHelp += `\n${indent(2)}${dim("Flags:")} none`;
          }

          const subSubCommandNames = Array.from(
            actualSubParserInstance.#subCommands.keys(),
          ); // Get keys from actualSubParserInstance's Map
          if (subSubCommandNames.length > 0) {
            subHelp += `\n${indent(2)}${dim("Sub-commands:")} ${subSubCommandNames.join(", ")}`;
          } else {
            subHelp += `\n${indent(2)}${dim("Sub-commands:")} none`;
          }

          return subHelp;
        })
        .join("\n\n");
      help += "\n";
    }

    help += `\n${cyan("Flags:")}\n`;
    const localFlags = this.#flagManager.flags; // Use FlagManager for local flags
    if (localFlags.length > 0) {
      help += localFlags
        .sort((flagA, flagB) => flagA["name"].localeCompare(flagB["name"]))
        .map((flag: ProcessedFlag) => {
          // Flag type is ProcessedFlag
          const optionsText = flag["options"]
            .slice() // Create a copy before sorting (toSorted only supported by Node 20+)
            .sort((a: string, b: string) => a.length - b.length) // Sort by length (shortest first)
            .map((opt: string) => green(opt))
            .join(", ");
          const isMandatory =
            typeof flag.mandatory === "function" ? "dynamic" : flag.mandatory;
          const mandatoryIndicator =
            isMandatory === true
              ? ` ${red(this.#parameters.mandatoryCharacter || "*")}`
              : isMandatory === "dynamic"
                ? ` ${dim("(conditionally mandatory)")}`
                : "";

          const descriptionLines = Array.isArray(flag["description"])
            ? flag["description"]
            : [flag["description"]];

          const metaLines: string[] = [];

          // Determine the type name for display
          let typeName = "unknown";
          let typeDetails: string[] = [];

          if (
            flag["type"] &&
            typeof flag["type"] === "object" &&
            (flag["type"] as ZodTypeAny)._def
          ) {
            // It's a Zod schema - show JSON object with structure
            typeName = "JSON object";
            try {
              // Try to generate a simple structure preview
              const zodSchema = flag["type"] as ZodTypeAny;
              const def = zodSchema._def as any;

              // In Zod v4, check for object shape directly (typeName might be undefined)
              if (def.shape) {
                const shape =
                  typeof def.shape === "function" ? def.shape() : def.shape;
                const properties = Object.keys(shape);
                if (properties.length > 0) {
                  if (properties.length <= 4) {
                    typeDetails.push(`Properties: ${properties.join(", ")}`);
                  } else {
                    typeDetails.push(
                      `Properties: ${properties.slice(0, 4).join(", ")}, ... (${properties.length} total)`,
                    );
                  }
                }
              }

              // Add a hint about JSON format
              typeDetails.push("Expected: JSON string");
            } catch (error) {
              // Fallback if schema introspection fails
              typeDetails.push("Expected: JSON string");
            }
          } else if (typeof flag["type"] === "function") {
            typeName = flag["type"].name || "custom function";
            // Make the type names more user-friendly
            if (typeName === "Boolean") typeName = "boolean";
            if (typeName === "String") typeName = "string";
            if (typeName === "Number") typeName = "number";
            if (typeName === "Array") typeName = "array";
            if (typeName === "Object") typeName = "object";
          } else if (typeof flag["type"] === "string") {
            typeName = flag["type"];
          }

          metaLines.push(`Type: ${typeName}`);

          // Usage/example hints. If repeatable, show repeat syntax; otherwise show single value.
          {
            let isRepeatable = false;
            try {
              if (
                typeof flag["type"] === "function" &&
                flag["type"].name === "Array"
              ) {
                isRepeatable = true;
              }
              const maybeZodSchema = flag["type"] as ZodTypeAny;
              if (
                maybeZodSchema &&
                typeof maybeZodSchema === "object" &&
                maybeZodSchema._def &&
                (maybeZodSchema._def as any).typeName === "ZodArray"
              ) {
                isRepeatable = true;
              }
              if (flag["allowMultiple"]) isRepeatable = true;
            } catch {}

            const primaryOpt =
              flag["options"].find((o: string) => o.startsWith("--")) ??
              flag["options"][0];
            const valueHint = (flag as any)["valueHint"] as string | undefined;

            if (!flag["flagOnly"]) {
              if (isRepeatable) {
                metaLines.push("Multiple values allowed (repeat flag)");
                const v1 = valueHint ?? "value1";
                const v2 = valueHint ?? "value2";
                metaLines.push(
                  `Example: ${primaryOpt} ${v1} ${primaryOpt} ${v2}`,
                );
              } else {
                const v = valueHint ?? "value";
                metaLines.push(`Example: ${primaryOpt} ${v}`);
              }
            }
          }

          // Add type details for Zod schemas
          if (typeDetails.length > 0) {
            metaLines.push(...typeDetails);
          }

          if (flag["flagOnly"]) {
            metaLines.push("Flag only (no value expected)");
          }
          if (
            flag["defaultValue"] !== undefined &&
            flag["defaultValue"] !== null
          ) {
            metaLines.push(`Default: ${JSON.stringify(flag["defaultValue"])}`);
          }
          if (flag["enum"] && flag["enum"].length > 0) {
            metaLines.push(
              `Allowed values: ${flag["enum"].map((v: any) => `'${v}'`).join(", ")}`,
            );
          }

          const maxOptionLength = Math.max(
            ...localFlags.map(
              (f: ProcessedFlag) => f["options"].join(", ").length,
            ),
            0,
          );
          const formattedOptions =
            optionsText.padEnd(maxOptionLength + 5) + mandatoryIndicator;

          return `
${indent()}${formattedOptions}
${indent(2)}${white(descriptionLines[0])}
${metaLines.map((line) => `${indent(3)}${dim(line)}`).join("\n")}
${descriptionLines
  .slice(1)
  .map((line) => `\n${indent(2)}${white(line)}`)
  .join("")}
  `.trim();
        })
        .join("\n\n");
    } else {
      help += `${indent()}${dim("none")}`;
    }

    return help;
  }

  public getSubCommand(name: string): ISubCommand | undefined {
    return this.#subCommands.get(name);
  }

  public hasFlag(name: string): boolean {
    // Delegates to FlagManager
    return this.#flagManager.hasFlag(name);
  }

  /**
   * Get flag definition by name
   * @param name Flag name
   * @returns Flag definition or undefined if not found
   */
  public getFlagDefinition(name: string): ProcessedFlag | undefined {
    return this.#flagManager.getFlag(name);
  }

  public getCommandChain(): string[] {
    const chain = [];
    let currentParser: ArgParserBase | undefined = this;
    while (currentParser && currentParser.#parentParser) {
      chain.unshift(currentParser.#subCommandName);
      currentParser = currentParser.#parentParser;
    }
    return chain;
  }

  public getLastParseResult(): TParsedArgs<ProcessedFlag[]> {
    return this.#lastParseResult;
  }

  /**
   * Enables fuzzy testing mode by disabling error handling and making flags optional
   */
  #_enableFuzzyMode(): void {
    // Enable fuzzy mode flag
    this.#fuzzyMode = true;

    // Disable error handling to allow fuzzy tester to catch errors
    this.#handleErrors = false;

    // Recursively enable fuzzy mode for all subcommand parsers
    for (const [, subCommand] of this.#subCommands) {
      if (subCommand.parser instanceof ArgParserBase) {
        subCommand.parser.#_enableFuzzyMode();
      }
    }
  }

  #displayErrorAndExit(error: ArgParserError): ParseResult | never {
    let commandNameToSuggest = "your-script";

    if (this.#appCommandName) {
      commandNameToSuggest = this.#appCommandName;
    } else if (this.#appName && this.#appName !== "Argument Parser") {
      commandNameToSuggest = this.#appName;
    } else if (
      typeof process !== "undefined" &&
      process.argv &&
      process.argv[1]
    ) {
      try {
        commandNameToSuggest = path.basename(process.argv[1]);
      } catch {}
    }

    this.#logger.error(`\n${chalk.red.bold("Error:")} ${error.message}`);
    this.#logger.error(
      `\n${chalk.dim(`Try '${commandNameToSuggest} --help' for usage details.`)}`,
    );

    if (this.#autoExit) {
      if (typeof process === "object" && typeof process.exit === "function") {
        process.exit(1 as never);
      } else {
        throw error;
      }
    } else {
      return {
        success: false,
        exitCode: 1,
        message: error.message,
        type: "error",
        shouldExit: true,
      };
    }
  }

  #_printRecursiveToConsole(
    parser: ArgParserBase,
    level: number,
    visited: Set<ArgParserBase> = new Set(),
  ): void {
    const indent = "  ".repeat(level);
    const subIndent = "  ".repeat(level + 1);
    const flagIndent = "  ".repeat(level + 2);

    this.#logger.info(
      `${indent}Parser: ${chalk.blueBright(parser.#subCommandName || parser.#appName)}`,
    );
    if (parser.#description) {
      this.#logger.info(`${subIndent}Description: ${parser.#description}`);
    }
    this.#logger.info(`${subIndent}Options:`);
    this.#logger.info(`${flagIndent}appName: ${parser.#appName}`);
    this.#logger.info(
      `${flagIndent}appCommandName: ${parser.#appCommandName ?? chalk.dim("undefined")}`,
    );
    this.#logger.info(`${flagIndent}handleErrors: ${parser.#handleErrors}`);
    this.#logger.info(
      `${flagIndent}throwForDuplicateFlags: ${parser.#throwForDuplicateFlags}`,
    );
    this.#logger.info(
      `${flagIndent}inheritParentFlags: ${parser.#inheritParentFlags}`,
    );
    this.#logger.info(`${flagIndent}Handler Defined: ${!!parser.#handler}`);
    this.#logger.info(
      `${subIndent}Internal Params: ${JSON.stringify(parser.#parameters)}`,
    );

    const flags = parser.#flagManager.flags;
    if (flags.length > 0) {
      this.#logger.info(`${subIndent}Flags (${flags.length}):`);
      flags.forEach((flag: ProcessedFlag) => {
        this.#logger.info(`${flagIndent}* ${chalk.green(flag["name"])}:`);
        this.#logger.info(`${flagIndent}  Options: ${flag["options"].join(", ")}`);
        this.#logger.info(
          `${flagIndent}  Description: ${Array.isArray(flag["description"]) ? flag["description"].join(" | ") : flag["description"]}`,
        );
        this.#logger.info(
          `${flagIndent}  Type: ${typeof flag["type"] === "function" ? flag["type"].name || "custom function" : flag["type"]}`,
        );
        this.#logger.info(
          `${flagIndent}  Mandatory: ${typeof flag["mandatory"] === "function" ? "dynamic" : (flag["mandatory"] ?? false)}`,
        );
        this.#logger.info(
          `${flagIndent}  Default: ${JSON.stringify(flag["defaultValue"])}`,
        );
        this.#logger.info(`${flagIndent}  Flag Only: ${flag["flagOnly"]}`);
        this.#logger.info(`${flagIndent}  Allow Multiple: ${flag["allowMultiple"]}`);
        this.#logger.info(`${flagIndent}  Allow Ligature: ${flag["allowLigature"]}`);
        this.#logger.info(
          `${flagIndent}  Enum: ${flag["enum"] && flag["enum"].length > 0 ? flag["enum"].join(", ") : "none"}`,
        );
        this.#logger.info(`${flagIndent}  Validator Defined: ${!!flag["validate"]}`);
      });
    } else {
      this.#logger.info(`${subIndent}Flags: ${chalk.dim("none")}`);
    }

    const subCommandParsers = Array.from(parser.#subCommands.values());
    if (subCommandParsers.length > 0) {
      this.#logger.info(`${subIndent}Sub-Commands (${subCommandParsers.length}):`);
      subCommandParsers.forEach((subCommand: any) => {
        this.#_printRecursiveToConsole(subCommand.parser, level + 1, visited);
      });
    } else {
      this.#logger.info(`${subIndent}Sub-Commands: ${chalk.dim("none")}`);
    }
  }

  #_buildRecursiveString(
    parser: ArgParserBase,
    level: number,
    visited = new Set<ArgParserBase>(),
  ): string {
    // Add visited set
    if (visited.has(parser)) return ""; // Prevent infinite loops for circular structures (if ever possible)
    visited.add(parser);

    let output = "";
    const indent = "  ".repeat(level);
    const subIndent = "  ".repeat(level + 1);
    const flagIndent = "  ".repeat(level + 2);

    const addLine = (line: string) => {
      output += line + "\\n";
    };

    addLine(
      `${indent}Parser: ${parser.#subCommandName || parser.#appName}`, // #appName is guaranteed
    );
    if (parser.#description) {
      addLine(`${subIndent}Description: ${parser.#description}`);
    }
    addLine(`${subIndent}Options:`);
    addLine(`${flagIndent}appName: ${parser.#appName}`);
    addLine(
      `${flagIndent}appCommandName: ${parser.#appCommandName ?? "undefined"}`,
    );
    addLine(`${flagIndent}handleErrors: ${parser.#handleErrors}`);
    addLine(
      `${flagIndent}throwForDuplicateFlags: ${parser.#throwForDuplicateFlags}`,
    );
    addLine(`${flagIndent}inheritParentFlags: ${parser.#inheritParentFlags}`);
    addLine(`${flagIndent}Handler Defined: ${!!parser.#handler}`);
    addLine(
      `${subIndent}Internal Params: ${JSON.stringify(parser.#parameters)}`,
    );

    const flags = parser.#flagManager.flags;
    if (flags.length > 0) {
      addLine(`${subIndent}Flags (${flags.length}):`);
      flags.forEach((flag: ProcessedFlag) => {
        addLine(`${flagIndent}* ${flag["name"]}:`);
        addLine(`${flagIndent}  Options: ${flag["options"].join(", ")}`);
        addLine(
          `${flagIndent}  Description: ${Array.isArray(flag["description"]) ? flag["description"].join(" | ") : flag["description"]}`,
        );
        let typeName = "unknown";
        if (
          flag["type"] &&
          typeof flag["type"] === "object" &&
          (flag["type"] as any)._def
        ) {
          typeName = "Zod schema";
        } else if (typeof flag["type"] === "function") {
          typeName = flag["type"].name || "custom function";
        } else if (typeof flag["type"] === "string") {
          typeName = flag["type"];
        } else if (typeof flag["type"] === "object" && flag["type"]) {
          try {
            typeName = (flag["type"] as any).constructor?.name || "object";
          } catch {
            typeName = "object";
          }
        }
        addLine(`${flagIndent}  Type: ${typeName}`);
        addLine(
          `${flagIndent}  Mandatory: ${typeof flag["mandatory"] === "function" ? "dynamic" : (flag["mandatory"] ?? false)}`,
        );
        addLine(
          `${flagIndent}  Default: ${JSON.stringify(flag["defaultValue"])}`,
        );
        addLine(`${flagIndent}  Flag Only: ${flag["flagOnly"]}`);
        addLine(`${flagIndent}  Allow Multiple: ${flag["allowMultiple"]}`);
        addLine(`${flagIndent}  Allow Ligature: ${flag["allowLigature"]}`);
        addLine(
          `${flagIndent}  Enum: ${flag["enum"] && flag["enum"].length > 0 ? flag["enum"].join(", ") : "none"}`,
        );
        addLine(`${flagIndent}  Validator Defined: ${!!flag["validate"]}`);
      });
    } else {
      addLine(`${subIndent}Flags: none`);
    }

    const subCommandParsers = Array.from(parser.#subCommands.values());
    if (subCommandParsers.length > 0) {
      addLine(`${subIndent}Sub-Commands (${subCommandParsers.length}):`);
      subCommandParsers.forEach((subCommand: any) => {
        output += this.#_buildRecursiveString(
          subCommand.parser,
          level + 1,
          visited,
        );
      });
    } else {
      addLine(`${subIndent}Sub-Commands: none`);
    }
    return output;
  }

  #_buildRecursiveJson(
    parser: ArgParserBase,
    visited = new Set<ArgParserBase>(),
  ): object {
    if (visited.has(parser))
      return {
        note: `Reference to already processed parser: ${parser.#subCommandName || parser.#appName}`,
      };
    visited.add(parser);

    const config: any = {
      parserName: parser.#subCommandName || parser.#appName, // #appName is guaranteed
      description: parser.#description,
      options: {
        appName: parser.#appName,
        appCommandName: parser.#appCommandName ?? undefined,
        handleErrors: parser.#handleErrors,
        throwForDuplicateFlags: parser.#throwForDuplicateFlags,
        inheritParentFlags: parser.#inheritParentFlags,
      },
      handlerDefined: !!parser.#handler,
      internalParams: parser.#parameters,
      flags: [],
      subCommands: {}, // Will be an object where keys are sub-command names
    };

    const flags = parser.#flagManager.flags;
    config.flags = flags.map((flag: ProcessedFlag) => {
      let typeName = "unknown";
      if (
        flag["type"] &&
        typeof flag["type"] === "object" &&
        (flag["type"] as any)._def
      ) {
        typeName = "Zod schema";
      } else if (typeof flag["type"] === "function") {
        typeName = flag["type"].name || "custom function";
      } else if (typeof flag["type"] === "string") {
        typeName = flag["type"];
      } else if (typeof flag["type"] === "object" && flag["type"]) {
        try {
          typeName = (flag["type"] as any).constructor?.name || "object";
        } catch {
          typeName = "object";
        }
      }

      return {
        name: flag["name"],
        options: flag["options"],
        description: flag["description"],
        type: typeName,
        mandatory:
          typeof flag["mandatory"] === "function"
            ? "dynamic"
            : (flag["mandatory"] ?? false),
        defaultValue: flag["defaultValue"],
        flagOnly: flag["flagOnly"],
        allowMultiple: flag["allowMultiple"],
        allowLigature: flag["allowLigature"],
        enum: flag["enum"],
        validatorDefined: !!flag["validate"],
      };
    });

    const subCommands = Array.from(parser.#subCommands.values());
    if (subCommands.length > 0) {
      subCommands.forEach((sub: any) => {
        config.subCommands[sub.name] = this.#_buildRecursiveJson(
          sub.parser,
          visited,
        );
      });
    }

    return config;
  }

  // ===== MCP API Methods =====

  /**
   * Add an MCP resource to this parser
   */
  addMcpResource(config: McpResourceConfig): this {
    this.#mcpResourcesManager.addResource(config);
    this.#mcpNotificationsManager.notifyChange(
      "resources",
      "added",
      config.name,
    );
    return this;
  }

  /**
   * Remove an MCP resource by name
   */
  removeMcpResource(name: string): this {
    const removed = this.#mcpResourcesManager.removeResource(name);
    if (removed) {
      this.#mcpNotificationsManager.notifyChange("resources", "removed", name);
    }
    return this;
  }

  /**
   * Get all registered MCP resources
   */
  getMcpResources(): McpResourceConfig[] {
    return this.#mcpResourcesManager.getResources();
  }

  /**
   * Add an MCP prompt to this parser
   */
  addMcpPrompt(config: McpPromptConfig): this {
    this.#mcpPromptsManager.addPrompt(config);
    this.#mcpNotificationsManager.notifyChange("prompts", "added", config.name);
    return this;
  }

  /**
   * Remove an MCP prompt by name
   */
  removeMcpPrompt(name: string): this {
    const removed = this.#mcpPromptsManager.removePrompt(name);
    if (removed) {
      this.#mcpNotificationsManager.notifyChange("prompts", "removed", name);
    }
    return this;
  }

  /**
   * Get all registered MCP prompts
   */
  getMcpPrompts(): McpPromptConfig[] {
    return this.#mcpPromptsManager.getPrompts();
  }

  /**
   * Add a change listener for MCP entities
   */
  onMcpChange(
    listener: (event: {
      type: McpChangeType;
      action: string;
      entityName?: string;
    }) => void,
  ): this {
    this.#mcpNotificationsManager.addGlobalListener(listener);
    return this;
  }

  /**
   * Remove a change listener for MCP entities
   */
  offMcpChange(
    listener: (event: {
      type: McpChangeType;
      action: string;
      entityName?: string;
    }) => void,
  ): this {
    this.#mcpNotificationsManager.removeGlobalListener(listener);
    return this;
  }

  /**
   * Get the MCP notifications manager (for advanced usage)
   */
  getMcpNotificationsManager(): McpNotificationsManager {
    return this.#mcpNotificationsManager;
  }

  /**
   * Get the MCP resources manager (for advanced usage)
   */
  getMcpResourcesManager(): McpResourcesManager {
    return this.#mcpResourcesManager;
  }

  /**
   * Get the MCP prompts manager (for advanced usage)
   */
  getMcpPromptsManager(): McpPromptsManager {
    return this.#mcpPromptsManager;
  }

  /**
   * Handles the --s-save-to-env system flag at the final parser level
   */
  #_handleSaveToEnvFlag(
    processArgs: string[],
    parserChain: ArgParserBase[],
  ): boolean | ParseResult {
    try {
      const result = this.#configurationManager.handleSaveToEnvFlag(
        processArgs,
        parserChain,
      );
      if (result) {
        // Configuration was saved successfully
        return this._handleExit(
          0,
          "Configuration saved successfully",
          "success",
        );
      }
      return result;
    } catch (error) {
      // Configuration save failed
      return this._handleExit(
        1,
        error instanceof Error ? error.message : String(error),
        "error",
      );
    }
  }

  /**
   * Handles the --s-build-dxt system flag to generate DXT packages for MCP servers
   */
  async #_handleBuildDxtFlag(
    processArgs: string[],
    buildDxtIndex: number,
  ): Promise<boolean | ParseResult> {
    return await this.#dxtGenerator.handleBuildDxtFlag(
      processArgs,
      buildDxtIndex,
    );
  }

  /**
   * Handles the --s-mcp-serve system flag to start all MCP servers
   */
  async #_handleMcpServeFlag(
    processArgs: string[],
    _mcpServeIndex: number,
  ): Promise<boolean | ParseResult> {
    debug.log("#_handleMcpServeFlag started");
    // Parse transport options from command line arguments first to get log path
    const transportOptions = this.#_parseMcpTransportOptions(processArgs);
    debug.log("Transport options parsed:", JSON.stringify(transportOptions));

    // Get MCP server configuration early to access programmatic logPath
    const mcpServerConfig = this.#_getMcpServerConfiguration();
    debug.log("Got MCP server config:", JSON.stringify(mcpServerConfig));

    // Determine log path: CLI flag > log.logToFile > logPath > default
    const effectiveLogPath =
      transportOptions.logPath ||
      (mcpServerConfig?.log && typeof mcpServerConfig.log === "object"
        ? mcpServerConfig.log.logToFile
        : null) ||
      mcpServerConfig?.logPath ||
      "./logs/mcp.log";
    debug.log("Effective log path:", effectiveLogPath);
    const resolvedLogPath = resolveLogPath(effectiveLogPath);
    debug.log("Resolved log path:", resolvedLogPath);

    // Setup MCP logger with console hijacking
    let mcpLogger: any;
    debug.log("About to import simple-mcp-logger");
    try {
      // Try to import simple-mcp-logger if available
      const mcpLoggerModule = await import("@alcyone-labs/simple-mcp-logger");
      debug.log("Successfully imported simple-mcp-logger");

      // Resolve logger configuration from MCP server config
      const loggerConfig = this.#_resolveLoggerConfigForServe(
        mcpServerConfig,
        resolvedLogPath,
      );

      if (typeof loggerConfig === "string") {
        mcpLogger = mcpLoggerModule.createMcpLogger("MCP Serve", loggerConfig);
      } else {
        // Use options-based API when full config is provided to honor level and mcpMode
        mcpLogger = mcpLoggerModule.createMcpLogger({
          prefix: loggerConfig.prefix || "MCP Serve",
          logToFile: loggerConfig.logToFile,
          level: loggerConfig.level,
          mcpMode: loggerConfig.mcpMode ?? true,
        });
      }

      debug.log("Created MCP logger, about to hijack console");
      // Hijack console globally to prevent STDOUT contamination in MCP mode
      (globalThis as any).console = mcpLogger;
      this.#logger = mcpLogger;
      debug.log("Console hijacked successfully");
    } catch {
      debug.log("Failed to import simple-mcp-logger, using fallback");
      mcpLogger = {
        mcpError: (message: string) => console.error(`[MCP Serve] ${message}`),
      };
    }
    debug.log("MCP logger setup complete, starting MCP serve handler");

    try {
      mcpLogger.mcpError(
        "Starting --s-mcp-serve system flag handler - console hijacked for MCP safety",
      );

      if (!mcpServerConfig) {
        mcpLogger.mcpError(
          "No MCP server configuration found. Use withMcp() or addMcpSubCommand() to configure MCP server.",
        );
        return this._handleExit(
          1,
          "No MCP server configuration found",
          "error",
        );
      }

      mcpLogger.mcpError(
        `Found MCP server configuration: ${mcpServerConfig.serverInfo?.name || "unnamed"}`,
      );

      mcpLogger.mcpError(`Using log path: ${resolvedLogPath}`);

      mcpLogger.mcpError(
        `Transport options: ${JSON.stringify(transportOptions)}`,
      );

      // Start the unified MCP server
      try {
        debug.log("About to call #_startUnifiedMcpServer");
        mcpLogger.mcpError("Starting unified MCP server with all tools");
        await this.#_startUnifiedMcpServer(mcpServerConfig, {
          ...transportOptions,
          logPath: resolvedLogPath,
        });
        debug.log("#_startUnifiedMcpServer completed");
        mcpLogger.mcpError("Successfully started unified MCP server");
      } catch (error) {
        mcpLogger.mcpError(
          `Failed to start unified MCP server: ${error instanceof Error ? error.message : String(error)}`,
        );
        return this._handleExit(
          1,
          `Failed to start MCP server: ${error instanceof Error ? error.message : String(error)}`,
          "error",
        );
      }

      mcpLogger.mcpError(
        "MCP server started successfully, keeping process alive",
      );

      // Keep the process alive indefinitely
      return new Promise(() => {});
    } catch (error) {
      mcpLogger.mcpError(
        `Error in --s-mcp-serve handler: ${error instanceof Error ? error.message : String(error)}`,
      );
      if (error instanceof Error && error.stack) {
        mcpLogger.mcpError(`Stack trace: ${error.stack}`);
      }
      return this._handleExit(
        1,
        `MCP serve failed: ${error instanceof Error ? error.message : String(error)}`,
        "error",
      );
    }
  }

  /**
   * Resolve logger configuration for MCP serve with proper priority
   * @param mcpServerConfig MCP server configuration
   * @param resolvedLogPath Resolved log path from CLI flags and config priority
   * @returns Logger configuration object or string path
   */
  #_resolveLoggerConfigForServe(
    mcpServerConfig: any,
    resolvedLogPath: string,
  ): any {
    // Priority 1: CLI flag override (already resolved in resolvedLogPath)
    // Priority 2: New 'log' configuration from withMcp
    if (mcpServerConfig?.log) {
      if (typeof mcpServerConfig.log === "string") {
        // Simple string path - use resolved path
        return {
          prefix: "MCP Serve",
          logToFile: resolvedLogPath,
          level: "error", // Default level for backward compatibility
          mcpMode: true,
        };
      } else {
        // Full options object - merge with resolved path
        // The resolvedLogPath already includes the correct priority: CLI > log.logToFile > logPath > default
        return {
          prefix: "MCP Serve",
          level: "error", // Default level for backward compatibility
          mcpMode: true,
          ...mcpServerConfig.log,
          // Use the resolved path which respects the proper priority order
          logToFile: resolvedLogPath,
        };
      }
    }

    // Priority 3: Legacy 'logPath' configuration or CLI flag
    // (resolvedLogPath already handles this priority)
    return resolvedLogPath;
  }

  /**
   * Get MCP server configuration from withMcp() or fallback to addMcpSubCommand()
   */
  #_getMcpServerConfiguration(): any {
    // First, check if this is an ArgParser instance with withMcp() configuration
    if ((this as unknown as IMcpServerMethods).getMcpServerConfig) {
      const mcpConfig = (
        this as unknown as IMcpServerMethods
      ).getMcpServerConfig();
      if (mcpConfig) {
        return mcpConfig;
      }
    }

    // Fallback: look for MCP subcommands for backward compatibility
    const mcpSubCommands = this.#_findAllMcpSubCommands();
    if (mcpSubCommands.length > 0) {
      // Use the first MCP subcommand configuration
      const firstMcpCmd = mcpSubCommands[0];
      return {
        serverInfo: firstMcpCmd.serverInfo,
        toolOptions: firstMcpCmd.toolOptions,
        // Extract transport options from subcommand if available
        defaultTransports: firstMcpCmd.subCommand.mcpOptions?.defaultTransports,
        defaultTransport: firstMcpCmd.subCommand.mcpOptions?.defaultTransport,
      };
    }

    return null;
  }

  /**
   * Start a unified MCP server with all tools from the parser
   */
  async #_startUnifiedMcpServer(
    mcpServerConfig: any,
    transportOptions: {
      transportType?: string;
      port?: number;
      host?: string;
      path?: string;
      transports?: string;
      logPath?: string;
      cors?: any;
      auth?: any;
    },
  ): Promise<void> {
    // We need to cast this to ArgParser to access MCP methods
    const mcpParser = this as unknown as IMcpServerMethods;

    if (
      !mcpParser.createMcpServer ||
      !mcpParser.startMcpServerWithTransport ||
      !mcpParser.startMcpServerWithMultipleTransports
    ) {
      throw new Error(
        "MCP server methods not available. This parser may not support MCP functionality.",
      );
    }

    const { serverInfo, toolOptions, defaultTransports, defaultTransport } =
      mcpServerConfig;

    // Determine which transport configuration to use - CLI flags take precedence over programmatic defaults
    if (transportOptions.transports) {
      // Multiple transports specified via CLI
      try {
        const transportConfigs = JSON.parse(transportOptions.transports);
        await mcpParser.startMcpServerWithMultipleTransports(
          serverInfo,
          transportConfigs,
          toolOptions,
          transportOptions.logPath,
        );
      } catch (error: any) {
        throw new Error(
          `Error parsing transports configuration: ${error.message}. Expected JSON format: '[{"type":"stdio"},{"type":"sse","port":3001}]'`,
        );
      }
    } else if (transportOptions.transportType) {
      // Single transport specified via CLI flags - takes precedence over programmatic defaults
      const transportType = transportOptions.transportType as
        | "stdio"
        | "sse"
        | "streamable-http";
      const finalTransportOptions = {
        port: transportOptions.port,
        host: transportOptions.host || "localhost",
        path: transportOptions.path || "/mcp",
        // Pass-through for streamable-http only; harmlessly ignored for others
        cors: transportOptions.cors,
        auth: transportOptions.auth,
      };

      await mcpParser.startMcpServerWithTransport(
        serverInfo,
        transportType,
        finalTransportOptions,
        toolOptions,
        transportOptions.logPath,
      );
    } else if (defaultTransports && defaultTransports.length > 0) {
      // Use preset multiple transports configuration
      await mcpParser.startMcpServerWithMultipleTransports(
        serverInfo,
        defaultTransports,
        toolOptions,
        transportOptions.logPath,
      );
    } else if (defaultTransport) {
      // Use preset single transport configuration
      await mcpParser.startMcpServerWithTransport(
        serverInfo,
        defaultTransport.type,
        {
          port: defaultTransport.port,
          host: defaultTransport.host,
          path: defaultTransport.path,
          sessionIdGenerator: defaultTransport.sessionIdGenerator,
        },
        toolOptions,
        transportOptions.logPath,
      );
    } else {
      // Default fallback to stdio when no transport configuration is provided
      await mcpParser.startMcpServerWithTransport(
        serverInfo,
        "stdio",
        {},
        toolOptions,
        transportOptions.logPath,
      );
    }
  }

  /**
   * Find all MCP subcommands in the parser tree
   */
  #_findAllMcpSubCommands(): Array<{
    subCommand: any;
    serverInfo: any;
    toolOptions: any;
  }> {
    const mcpSubCommands: Array<{
      subCommand: any;
      serverInfo: any;
      toolOptions: any;
    }> = [];

    // Check current parser's subcommands
    for (const [_name, subCommand] of this.#subCommands.entries()) {
      if (subCommand.isMcp && subCommand.mcpServerInfo) {
        mcpSubCommands.push({
          subCommand: subCommand,
          serverInfo: subCommand.mcpServerInfo,
          toolOptions: subCommand.mcpToolOptions || {},
        });
      }
    }

    // Recursively check child parsers
    for (const [_name, subCommand] of this.#subCommands.entries()) {
      if (subCommand.parser) {
        const childMcpCommands = (
          subCommand.parser as ArgParserBase
        ).#_findAllMcpSubCommands();
        mcpSubCommands.push(...childMcpCommands);
      }
    }

    return mcpSubCommands;
  }

  /**
   * Parse MCP transport options from command line arguments
   * Uses system flags (--s-mcp-*) to avoid collisions with user flags
   */
  #_parseMcpTransportOptions(processArgs: string[]): {
    transportType?: string;
    port?: number;
    host?: string;
    path?: string;
    transports?: string;
    logPath?: string;
    cors?: any;
    auth?: any;
  } {
    const options: {
      transportType?: string;
      port?: number;
      host?: string;
      path?: string;
      transports?: string;
      logPath?: string;
      cors?: any;
      auth?: any;
    } = {};

    // Look for transport-related system flags
    for (let i = 0; i < processArgs.length; i++) {
      const arg = processArgs[i];
      const nextArg = processArgs[i + 1];

      switch (arg) {
        case "--s-mcp-transport":
          if (nextArg && !nextArg.startsWith("-")) {
            options.transportType = nextArg;
            i++; // Skip next arg since we consumed it
          }
          break;
        case "--s-mcp-port":
          if (nextArg && !nextArg.startsWith("-")) {
            options.port = parseInt(nextArg, 10);
            i++; // Skip next arg since we consumed it
          }
          break;
        case "--s-mcp-host":
          if (nextArg && !nextArg.startsWith("-")) {
            options.host = nextArg;
            i++; // Skip next arg since we consumed it
          }
          break;
        case "--s-mcp-path":
          if (nextArg && !nextArg.startsWith("-")) {
            options.path = nextArg;
            i++; // Skip next arg since we consumed it
          }
          break;
        case "--s-mcp-transports":
          if (nextArg && !nextArg.startsWith("-")) {
            options.transports = nextArg;
            i++; // Skip next arg since we consumed it
          }
          break;
        case "--s-mcp-log-path":
          if (nextArg && !nextArg.startsWith("-")) {
            options.logPath = nextArg;
            i++; // Skip next arg since we consumed it
          }
          break;
        // Streamable HTTP extras (accept JSON string)
        case "--s-mcp-cors":
          if (nextArg && !nextArg.startsWith("-")) {
            try {
              options.cors = JSON.parse(nextArg);
            } catch {
              options.cors = nextArg;
            }
            i++;
          }
          break;
        case "--s-mcp-auth":
          if (nextArg && !nextArg.startsWith("-")) {
            try {
              options.auth = JSON.parse(nextArg);
            } catch {
              options.auth = nextArg;
            }
            i++;
          }
          break;
        // Backward compatibility: support old flags but with deprecation warning
        case "--transport":
        case "--port":
        case "--host":
        case "--path":
        case "--transports":
          console.warn(
            `Warning: ${arg} is deprecated. Use --s-mcp-${arg.slice(2)} instead.`,
          );
          // Fall through to handle the old flag for now
          if (arg === "--transport" && nextArg && !nextArg.startsWith("-")) {
            options.transportType = nextArg;
            i++;
          } else if (arg === "--port" && nextArg && !nextArg.startsWith("-")) {
            options.port = parseInt(nextArg, 10);
            i++;
          } else if (arg === "--host" && nextArg && !nextArg.startsWith("-")) {
            options.host = nextArg;
            i++;
          } else if (arg === "--path" && nextArg && !nextArg.startsWith("-")) {
            options.path = nextArg;
            i++;
          } else if (
            arg === "--transports" &&
            nextArg &&
            !nextArg.startsWith("-")
          ) {
            options.transports = nextArg;
            i++;
          }
          break;
      }
    }

    return options;
  }
}

/**
 * A reusable handler that simply displays help.
 * Can be used as a default handler for subcommands that act as containers.
 */
export const autoHelpHandler = async (ctx: IHandlerContext) => {
  ctx.displayHelp();
};<|MERGE_RESOLUTION|>--- conflicted
+++ resolved
@@ -19,10 +19,7 @@
 import { FlagManager } from "./FlagManager";
 import { resolveLogPath } from "./log-path-utils";
 import { FlagInheritance } from "./types";
-<<<<<<< HEAD
 import { type Logger, createMcpLogger } from "@alcyone-labs/simple-mcp-logger";
-=======
->>>>>>> 64dd8839
 import type {
   IArgParser,
   IFlag,
@@ -32,10 +29,7 @@
   ParseResult,
   ProcessedFlag,
   TFlagInheritance,
-<<<<<<< HEAD
   TParsedArgs,
-=======
->>>>>>> 64dd8839
 } from "./types";
 
 export class ArgParserError extends Error {
@@ -126,14 +120,11 @@
    * @default false
    */
   triggerAutoHelpIfNoHandler?: boolean;
-<<<<<<< HEAD
   /**
    * Optional logger instance to use.
    * If not provided, a default one will be created.
    */
   logger?: Logger;
-=======
->>>>>>> 64dd8839
 }
 
 export interface IParseOptions {
@@ -223,10 +214,7 @@
   #configurationManager: ConfigurationManager;
   #fuzzyMode: boolean = false;
   #triggerAutoHelpIfNoHandler: boolean = false;
-<<<<<<< HEAD
   #logger: Logger;
-=======
->>>>>>> 64dd8839
 
   // Track dynamically added flags so we can clean them between parses
   #dynamicFlagNames: Set<string> = new Set();
@@ -285,12 +273,8 @@
     this.#handleErrors = options.handleErrors ?? true;
     this.#autoExit = options.autoExit ?? true;
     this.#inheritParentFlags = options.inheritParentFlags ?? false;
-<<<<<<< HEAD
     this.#triggerAutoHelpIfNoHandler =
       options.triggerAutoHelpIfNoHandler ?? false;
-=======
-    this.#triggerAutoHelpIfNoHandler = options.triggerAutoHelpIfNoHandler ?? false;
->>>>>>> 64dd8839
     this.#description = options.description;
     this.#handler = options.handler;
     this.#appCommandName = options.appCommandName;
@@ -578,7 +562,6 @@
     // across the parser hierarchy. Child parsers should follow parent's exit behavior.
     subParser.#autoExit = this.#autoExit;
     subParser.#triggerAutoHelpIfNoHandler = this.#triggerAutoHelpIfNoHandler;
-<<<<<<< HEAD
 
     // Initial inheritance (Snapshot behavior)
     // If inheritParentFlags is true or DirectParentOnly or AllParents, we copy current parent flags.
@@ -587,16 +570,6 @@
       subParser.#inheritParentFlags === FlagInheritance.DirectParentOnly ||
       subParser.#inheritParentFlags === FlagInheritance.AllParents;
 
-=======
-
-    // Initial inheritance (Snapshot behavior)
-    // If inheritParentFlags is true or DirectParentOnly or AllParents, we copy current parent flags.
-    const shouldInherit =
-      subParser.#inheritParentFlags === true ||
-      subParser.#inheritParentFlags === FlagInheritance.DirectParentOnly ||
-      subParser.#inheritParentFlags === FlagInheritance.AllParents;
-
->>>>>>> 64dd8839
     if (shouldInherit) {
       const parentFlags = this.#flagManager.flags;
       for (const parentFlag of parentFlags) {
@@ -637,7 +610,6 @@
         // Copy flags from 'parser' (which is the parent of childParser) to 'childParser'
         const parentFlags = parser.#flagManager.flags;
         let flagsAdded = false;
-<<<<<<< HEAD
 
         for (const parentFlag of parentFlags) {
           if (!childParser.#flagManager.hasFlag(parentFlag["name"])) {
@@ -646,14 +618,6 @@
             );
             flagsAdded = true;
           }
-=======
-        
-        for (const parentFlag of parentFlags) {
-           if (!childParser.#flagManager.hasFlag(parentFlag["name"])) {
-             childParser.#flagManager._setProcessedFlagForInheritance(parentFlag);
-             flagsAdded = true;
-           }
->>>>>>> 64dd8839
         }
 
         // If we added new flags to the child, we must recurse deeper
@@ -1876,11 +1840,6 @@
 
       let handlerToExecute: RecursiveParseResult["handlerToExecute"] =
         undefined;
-<<<<<<< HEAD
-
-=======
-      
->>>>>>> 64dd8839
       // Create context with displayHelp implementation
       const handlerContext: IHandlerContext<any, any> = {
         args: currentLevelArgs,
@@ -1890,10 +1849,7 @@
         parentParser: parentParser,
         // displayHelp implementation that respects autoExit setting
         displayHelp: () => {
-<<<<<<< HEAD
           // Use console.log directly for help text (this is user-facing output, not logging)
-=======
->>>>>>> 64dd8839
           console.log(currentParser.helpText());
           if (
             currentParser.getAutoExit() &&
@@ -1903,14 +1859,11 @@
             process.exit(0);
           }
         },
-<<<<<<< HEAD
 
         // Add rootPath if working directory was resolved
         rootPath: this.#rootPath || undefined,
         logger: this.#logger,
         isMcp: options?.isMcp || false,
-=======
->>>>>>> 64dd8839
       };
 
       if (currentParser.#handler) {
